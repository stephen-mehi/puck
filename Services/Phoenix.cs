using NModbus;
using NModbus.Extensions.Enron;
using NModbus.IO;
using System;
using System.Collections.Generic;
using System.Diagnostics;
using System.Linq;
using System.Net.Sockets;
using System.Reflection;
using System.Threading;
using System.Threading.Tasks;

namespace Puck.Services;

public static class RangeMapper
{
    public static double MapValueToRange(
        double value,
        double sourceRangeMin,
        double sourceRangeMax,
        double targetRangeMin,
        double targetRangeMax)
    {
        //map using y = mx + B where:
        //m = (targetRangeMax - targetRangeMin)/(sourceRangeMax - sourceRangeMin)
        //B = targetRangeMin
        //x = value - sourceRangeMin 
        //y = output
        var y = (value - sourceRangeMin) * ((targetRangeMax - targetRangeMin) / (sourceRangeMax - sourceRangeMin)) + targetRangeMin;

        return y;
    }
}

public abstract class PhoenixIOModuleBase
{
    protected readonly IModbusMaster _modbusServ;
    protected readonly ushort _startAddress;
    protected readonly ushort _endAddress;
    protected readonly ushort _wordCount;

    public PhoenixIOModuleBase(
        IModbusMaster modbusMaster,
        ushort startAddress,
        ushort wordCount)
    {
        _wordCount = wordCount;
        _endAddress = (ushort)(startAddress + wordCount - 1);
        _startAddress = startAddress;
        _modbusServ = modbusMaster;
    }
}

public interface IIOModule
{
    ushort GetNumberOfIOPoints();
}

public abstract class PhoenixDigitalModuleBase : PhoenixIOModuleBase, IIOModule
{
    protected readonly ushort _bitCount;

    public PhoenixDigitalModuleBase(
        IModbusMaster modbusMaster,
        ushort startAddress,
        ushort bitCount,
        ushort wordCount) : base(modbusMaster, startAddress, wordCount)
    {
        _bitCount = bitCount;
    }


    protected ushort GetUpstreamBits(
        ushort endAddress,
        ushort targetAddess)
    {
        //calculates the start address for a given register within a module
        ushort ioIndex = (ushort)(((endAddress - targetAddess) * 16));
        return ioIndex;
    }

    protected ushort GetTargetAddressByIOIndex(ushort ioIndex, ushort endAddress)
    {
        //register addresses decrease as io index increases
        //This is reversed from the expected mapping of io indexes onto register addresses
        //given 1-based io index 16 and end address 5, target address is 5
        ushort targetAddress = (ushort)(endAddress - ((ioIndex - 1) / 16));
        return targetAddress;
    }

    protected ushort GetRegisterIndex(ushort ioIndex, ushort targetAddress, ushort endAddress)
    {
        //adjust index according to target register frame of reference(i.e. get index within the target register from io index)
        return (ushort)(ioIndex - (endAddress - targetAddress) * 16);
    }


    public ushort GetNumberOfIOPoints() => _bitCount;

}

public interface IDigitalInputModule : IIOModule
{
    Task<bool> ReadAsync(ushort ioIndex, CancellationToken ct = default);
    Task<IReadOnlyDictionary<ushort, bool>> ReadManyAsync(IEnumerable<ushort> indexes, CancellationToken ct = default);
}

public class PhoenixDigitalInputModule : PhoenixDigitalModuleBase, IDigitalInputModule
{
    public PhoenixDigitalInputModule(
        IModbusMaster modbusMaster,
        ushort startAddress,
        ushort bitCount,
        ushort wordCount)
        : base(modbusMaster, startAddress, bitCount, wordCount)
    {
    }

    protected void ValidateIndex(ushort index)
    {
        string failPrefix = "Failed to validate input index. ";
        if (index < 1 || index > _bitCount)
            throw new ArgumentOutOfRangeException($"{failPrefix} Specified index was outside of allowed range of 1-{_bitCount}");
    }


    #region IDigitalInputModule

    public async Task<IReadOnlyDictionary<ushort, bool>> ReadManyAsync(IEnumerable<ushort> indexes, CancellationToken ct = default)
    {
        var indexHash = new HashSet<ushort>(indexes);

        //READ ALL REGISTERS FOR THIS MODULE
        var regVals =
            (await _modbusServ.ReadInputRegistersAsync(0, _startAddress, _wordCount)
            .ConfigureAwait(false));

        var stateMap = new Dictionary<ushort, bool>();

        for (int i = 0; i < regVals.Length; i++)
        {
            var currentAddress = _startAddress + i;
            int upstreamBitCount = (_endAddress - currentAddress) * 16;

            for (int j = 0; j < 16; j++)
            {
                //CALCULATE REQUESTED 1-BASED INDEX REPRESENTATION
                ushort index = (ushort)(upstreamBitCount + j + 1);

                //only handle ones we care about
                if (indexHash.Contains(index))
                {
                    //shift to correct bit, isolate, and see if high or low
                    //phoenix input 0 maps to LSB i.e. bit 0 
                    bool state = ((regVals[i] >> j) & 1) == 1;
                    stateMap.Add(index, state);
                }
            }
        }

        return stateMap;
    }

    public async Task<bool> ReadAsync(ushort ioIndex, CancellationToken ct = default)
    {
        if (ioIndex < 1 || ioIndex > _bitCount)
            throw new ArgumentOutOfRangeException($"Failed to validate input index. Specified index was outside of allowed range of 1-{_bitCount}");

        //register addresses decrease as io index increases
        //This is reversed from the expected mapping of io indexes onto register addresses
        //given 1-based io index 16 and end address 5, target address is 5
        ushort targetAddress = (ushort)(_endAddress - ((ioIndex - 1) / 16));

        //adjust target register address according to requested io index
        ushort targetWordAddress = GetTargetAddressByIOIndex(ioIndex, _endAddress);

        var val =
            (await _modbusServ.ReadInputRegistersAsync(0, targetWordAddress, 1).ConfigureAwait(false))[0];

        //adjust index according to target register frame of reference
        //(i.e. get index within the target register from io index)
        ushort adjustedIndex = (ushort)(ioIndex - (_endAddress - targetAddress) * 16);

        var state = ((val >> (16 - adjustedIndex)) & 1) == 1;
        return state;
    }

    #endregion
}

public interface IDigitalOutputModule : IDigitalInputModule, IIOModule
{
    Task WriteAsync(ushort index, bool value, CancellationToken ct = default);
    Task WriteManyAsync(IReadOnlyDictionary<ushort, bool> outputStates, CancellationToken ct = default);
}

public class PhoenixDigitalOutputModule : PhoenixDigitalInputModule, IDigitalOutputModule
{

    public PhoenixDigitalOutputModule(
        IModbusMaster modbusServ,
        ushort startAddress,
        ushort bitCount,
        ushort wordCount)
        : base(modbusServ, startAddress, bitCount, wordCount)
    {
    }

    protected void ValidateOutputStates(IReadOnlyDictionary<ushort, bool> outputStates)
    {
        string failPrefix = "Failed while validating output states. ";
        if (outputStates.Any(o => o.Key > _bitCount))
            throw new ArgumentOutOfRangeException($"{failPrefix} Specified IO index cannot be greater than number bits representing the IO: {_bitCount}");
    }

    public async Task WriteManyAsync(IReadOnlyDictionary<ushort, bool> outputStates, CancellationToken ct = default)
    {
        //group outputs by register address
        var registerGroupingDictionary =
            outputStates
            .Select(s =>
            {
                var registerAddress = GetTargetAddressByIOIndex(s.Key, _endAddress);
                var output = new
                {
                    register = registerAddress,
                    indexInReg = GetRegisterIndex(s.Key, registerAddress, _endAddress),
                    state = s.Value
                };

                return output;
            })
            .GroupBy(s => s.register)
            .ToDictionary(s => s.Key, s => s.Select(g => g));

        var addresses = new HashSet<ushort>(registerGroupingDictionary.Select(a => a.Key));
        var maxAddress = addresses.Max();
        var minAddress = addresses.Min();

        var registers =
            await _modbusServ.ReadInputRegistersAsync(0, minAddress, (ushort)(maxAddress - minAddress + 1));

        for (int i = 0; i < registers.Length; i++)
        {
            var regAddr = (ushort)(minAddress + i);

            if (addresses.Contains(regAddr))
            {
                ushort updatedRegVal = registers[i];

                //get the index of all high states for activation bitmask
                var highStates =
                    registerGroupingDictionary[regAddr]
                    .Where(j => j.state == true)
                    .Select(j => j.indexInReg)
                    .ToList();

                if (highStates.Count > 0)
                    updatedRegVal = (ushort)(updatedRegVal | ConstructSelectivelyHighBitMaskMsbFirst(highStates));

                //get the index of all low states for deactivation bitmask
                var lowStates =
                    registerGroupingDictionary[regAddr]
                    .Where(j => j.state == false)
                    .Select(j => j.indexInReg)
                    .ToList();

                if (lowStates.Count > 0)
                    updatedRegVal = (ushort)(updatedRegVal & ConstructSelectivelyLowBitMaskMsbFirst(lowStates));

<<<<<<< HEAD
                await _modbusServ.WriteSingleRegisterAsync(0, regAddr, updatedRegVal);
=======
                await _modbusServ.WriteSingleRegisterAsync(0, minAddress, updatedRegVal);
>>>>>>> 8f75ccf9
            }
        }
    }

    public ushort ConstructSelectivelyHighBitMaskMsbFirst(IReadOnlyList<ushort> targetHighBitIndexes)
    {
        int start = 0b00000000_00000000;

        foreach (var targetIndex in targetHighBitIndexes)
            start |= 1 << (targetIndex - 1);

        return Convert.ToUInt16(start);
    }

    public ushort ConstructSelectivelyLowBitMaskMsbFirst(IReadOnlyList<ushort> targetHighBitIndexes)
    {
        int start = 0b11111111_11111111;

        foreach (var targetIndex in targetHighBitIndexes)
            start ^= 1 << (targetIndex - 1);

        return Convert.ToUInt16(start);
    }

    public async Task WriteAsync(ushort index, bool value, CancellationToken ct = default)
    {
        ushort targetAddress = GetTargetAddressByIOIndex(index, _endAddress);
        ushort indexInRegister = GetRegisterIndex(index, targetAddress, _endAddress);

        var currentRegister = (await _modbusServ.ReadInputRegistersAsync(0, targetAddress, 1))[0];
        var targetIOPoints = new List<ushort>() { indexInRegister };

        ushort updatedRegister =
            value ?
            (ushort)(currentRegister | ConstructSelectivelyHighBitMaskMsbFirst(targetIOPoints))
            :
            (ushort)(currentRegister & ConstructSelectivelyLowBitMaskMsbFirst(targetIOPoints));

        await _modbusServ.WriteSingleRegisterAsync(0, targetAddress, updatedRegister);
    }
}

public interface IAnalogInputModule : IIOModule
{
    Task InitializeAsync(TimeSpan initTimeout, CancellationToken ct = default);
    Task<double> ReadAsync(ushort ioIndex, CancellationToken ct = default);
    Task<IReadOnlyDictionary<ushort, double>> ReadManyAsync(IEnumerable<ushort> indexes, CancellationToken ct = default);
    void SetInputConfiguration(IReadOnlyDictionary<ushort, AnalogInputConfig> configMap);
}


public enum SampleAverageAmount
{
    None = 0,
    Four = 1,
    Sixteen = 2,
    ThirtyTwo = 3
}

public enum AnalogMeasurementRange
{
    ZeroToTwentyMilliamps,
    FourToTwentyMilliamps,
    PlusMinusTwentyMilliamps,
    ZeroToTenVolts,
    ZeroToFiveVolts,
    PlusMinusTenVolts,
    PlusMinusFiveVolts,
    ZeroToFortyMilliamps,
    PlusMinusFortyMilliamps,
}

public struct AnalogInputScaling
{
    public AnalogInputScaling(double minInputValue, double maxInputValue, short minRegisterValue, short maxRegisterValue)
    {
        MinInputValue = minInputValue;
        MaxInputValue = maxInputValue;
        MinRegisterValue = minRegisterValue;
        MaxRegisterValue = maxRegisterValue;
    }
    public short MinRegisterValue { get; }
    public short MaxRegisterValue { get; }
    public double MinInputValue { get; }
    public double MaxInputValue { get; }
}

/// <summary>
/// base functionality for 2700458, 2878447, 2700458
/// </summary>
public abstract class PhoenixAnalogInputModuleBase : IAnalogInputModule
{
    protected readonly IModbusMaster _modbusServ;

    protected readonly ushort _dataOutWordCount;
    protected readonly ushort _dataInStartAddress;
    protected ushort _dataOutStartAddress;

<<<<<<< HEAD
    protected IReadOnlyDictionary<ushort, AnalogInputConfig> _configMap;
=======
    protected IReadOnlyDictionary<ushort, AnalogInputConfig>? _configMap;
>>>>>>> 8f75ccf9

    public PhoenixAnalogInputModuleBase(
        IModbusMaster modbusServ,
        ushort dataInStartAddress,
        ushort dataOutStartAddress,
        ushort dataOutWordCount)
    {
        _modbusServ = modbusServ;

        _dataOutWordCount = dataOutWordCount;
        _dataInStartAddress = dataInStartAddress;
        _dataOutStartAddress = dataOutStartAddress;
    }

    // a word is one-to-one with a analog value, at least for 2700458, 2878447
    public abstract ushort GetNumberOfIOPoints();

    public async Task<double> ReadAsync(ushort ioIndex, CancellationToken ct = default) => (await ReadManyAsync(new List<ushort>() { ioIndex }, ct)).First().Value;
    public abstract Task InitializeAsync(TimeSpan initTimeout, CancellationToken ct = default);
    public abstract Task<IReadOnlyDictionary<ushort, double>> ReadManyAsync(IEnumerable<ushort> indexes, CancellationToken ct = default);

    /// <summary>
    /// Dependent on Config Format (ie: IB IL or IB ST, and on module)
    /// This function is for 15 bit: 1st is sign bit, 15 data bits
    /// </summary>
    /// <param name="registerValue"></param>
    /// <returns></returns>
    virtual protected double DecodeRegisterValue(ushort registerValue)
    {
        bool isNegative = registerValue >> 15 == 1;
        var data = (registerValue & 0b_01111111_11111111);
        data = isNegative ? -((ushort)~registerValue + 1) : data;

        return data;
    }

    protected double ConvertAnalogInputDataToValue(double analogInputValue, AnalogInputScaling scaling)
    {
        var output = RangeMapper.MapValueToRange(analogInputValue, scaling.MinRegisterValue, scaling.MaxRegisterValue, scaling.MinInputValue, scaling.MaxInputValue);

        return output;
    }

    public void SetInputConfiguration(IReadOnlyDictionary<ushort, AnalogInputConfig> configMap)
    {
        _configMap = configMap;
    }
}

/// <summary>
/// base functionality for 2700458, 2878447
/// </summary>
public abstract class PhoenixAnalogInputModule : PhoenixAnalogInputModuleBase
{
    public PhoenixAnalogInputModule(
        IModbusMaster modbusServ,
        ushort dataInStartAddress,
        ushort dataOutStartAddress,
        ushort dataOutWordCount)
        : base(modbusServ, dataInStartAddress, dataOutStartAddress, dataOutWordCount)
    {

    }

    protected async Task WriteCommandUntilMirrored(
         ushort value,
         TimeSpan timeout,
         CancellationToken ct = default)
    {
        ushort readVal = ushort.MaxValue;
        var sw = new Stopwatch();
        sw.Start();

        while (readVal != value)
        {
            await _modbusServ.WriteSingleRegisterAsync(0, _dataOutStartAddress, value);
            readVal = (await _modbusServ.ReadInputRegistersAsync(0, _dataInStartAddress, 1))[0];
            //mask off bits of interest for while comparison
            readVal &= 0b01111111_00000000;

            if (sw.Elapsed > timeout)
            {
                readVal = (await _modbusServ.ReadInputRegistersAsync(0, _dataInStartAddress, 1))[0];

                if (readVal >> 15 == 1)
                {
                    var errorVal = (await _modbusServ.ReadInputRegistersAsync(0, (ushort)(_dataInStartAddress + 1), 1))[0];

                    throw new Exception(
                        $"Timed out while waiting for mirrored command to match written command. " +
                        $"Status register indicated error. Status word IN0: {readVal}" +
                        $"Error word: {errorVal}");
                }

                throw new Exception("Timed out while waiting for mirrored command to match written command");
            }
        }
    }
}

/// <summary>
/// P/N 2700458; id code: 127   4 channel 
/// </summary>
public class PhoenixAnalogInputModule_2700458 : PhoenixAnalogInputModuleBase
{
    protected readonly ushort _dataInWordCount;
    private readonly SampleAverageAmount _defaultSampleAvgConfig;
    private readonly AnalogMeasurementRange _defaultMeasurementConfig;

    private readonly IReadOnlyDictionary<AnalogMeasurementRange, AnalogInputScaling> _analogInputScalingValues = new Dictionary<AnalogMeasurementRange, AnalogInputScaling>()
        {
            {AnalogMeasurementRange.ZeroToTwentyMilliamps, new AnalogInputScaling(0, 21.675, 0, 32512)},
            {AnalogMeasurementRange.FourToTwentyMilliamps, new AnalogInputScaling(4, 21.339, 0, 32512)}
        };

    public PhoenixAnalogInputModule_2700458(
        IModbusMaster modbusServ,
        ushort dataInStartAddress,
        ushort dataOutStartAddress,
        ushort dataInWordCount,
        ushort dataOutWordCount,
        SampleAverageAmount defaultSampleAvgConfig = SampleAverageAmount.Four,
        AnalogMeasurementRange defaultMeasurementConfig = AnalogMeasurementRange.FourToTwentyMilliamps)
        : base(modbusServ, dataInStartAddress, dataOutStartAddress, dataOutWordCount)
    {
        _defaultMeasurementConfig = defaultMeasurementConfig;
        _defaultSampleAvgConfig = defaultSampleAvgConfig;

        _dataInWordCount = dataInWordCount;
    }
<<<<<<< HEAD

    protected ushort BuildConfigurationWord(
        SampleAverageAmount sampleAvgAmt,
        AnalogMeasurementRange measurementRange)
    {
        int val = 0;
        //apply config flag so actually gets written
        val |= 0b_10000000_00000000;

=======

    protected ushort BuildConfigurationWord(
        SampleAverageAmount sampleAvgAmt,
        AnalogMeasurementRange measurementRange)
    {
        int val = 0;
        //apply config flag so actually gets written
        val |= 0b_10000000_00000000;

>>>>>>> 8f75ccf9
        switch (sampleAvgAmt)
        {
            case SampleAverageAmount.Four:
                val |= 0b_00000010_00000000;
                break;
            case SampleAverageAmount.Sixteen:
                break;
            case SampleAverageAmount.ThirtyTwo:
                val |= 0b_00000011_00000000;
                break;
            default:
                throw new Exception("Failed to build module configuration word. Sample average count not recognized");
        }

        switch (measurementRange)
        {
            case AnalogMeasurementRange.ZeroToTwentyMilliamps:
                val |= 0b_00000000_00000100;
                break;
            case AnalogMeasurementRange.FourToTwentyMilliamps:
                val |= 0b_00000000_00000110;
                break;
            default:
                throw new Exception("Failed to build module configuration. Measurement range not recognized");
        }

        return (ushort)val;
    }

    // a word is one-to-one with a analog value
    public override ushort GetNumberOfIOPoints() => _dataInWordCount;

    public override async Task InitializeAsync(TimeSpan initTimeout, CancellationToken ct = default)
    {

        for (ushort i = _dataOutStartAddress; i < _dataOutStartAddress + _dataOutWordCount; i++)
        {
            ushort ioIndex = (ushort)(i - _dataOutStartAddress + 1);

            var measurementRange = _defaultMeasurementConfig;
            var sampleAvg = _defaultSampleAvgConfig;

<<<<<<< HEAD
            if (_configMap.TryGetValue(ioIndex, out var config))
=======
            if (_configMap != null && _configMap.TryGetValue(ioIndex, out var config))
>>>>>>> 8f75ccf9
            {
                measurementRange = config.MeasurementType;
                sampleAvg = config.SampleAverageAmount;
            }

            var configWord = BuildConfigurationWord(sampleAvg, measurementRange);

            await _modbusServ.WriteSingleRegisterAsync(0, i, configWord);
        }
    }

    public override async Task<IReadOnlyDictionary<ushort, double>> ReadManyAsync(IEnumerable<ushort> indexes, CancellationToken ct = default)
    {
        var output = new Dictionary<ushort, double>();

        foreach (var index in indexes)
        {
            var val =
                (await _modbusServ.ReadInputRegistersAsync(0, (ushort)(_dataInStartAddress + index - 1), 1).ConfigureAwait(false))[0];

            var measurementRange = _defaultMeasurementConfig;

<<<<<<< HEAD
            if (_configMap.TryGetValue(index, out var configVals))
=======
            if (_configMap != null && _configMap.TryGetValue(index, out var configVals))
>>>>>>> 8f75ccf9
                measurementRange = configVals.MeasurementType;

            double data = DecodeRegisterValue(val);
            double currentData = ConvertAnalogInputDataToValue(data, _analogInputScalingValues[measurementRange]);

            output.Add(index, currentData);
        }

        return output;
    }

    override protected double DecodeRegisterValue(ushort registerValue)
    {
        bool isNegative = registerValue >> 15 == 1;
        var data = (registerValue & 0b_01111111_11111000);
        data = isNegative ? -((ushort)~registerValue + 1) : data;

        return data;
    }

}

/// <summary>
/// p/n: PhoenixAnalogInputModule_2742748 id code 95 8 channel differential analog input 
/// </summary>
public class PhoenixAnalogInputModule_2742748 : PhoenixAnalogInputModule
{
    private readonly SampleAverageAmount _defaultSampleAvgConfig;
    private readonly AnalogMeasurementRange _defaultMeasurementConfig;
    private readonly IDictionary<ushort, TimeSpan> _samplingDelay;
    private readonly IReadOnlyDictionary<SampleAverageAmount, TimeSpan> _delays;

    private readonly IReadOnlyDictionary<AnalogMeasurementRange, AnalogInputScaling> _analogInputScalingValues = new Dictionary<AnalogMeasurementRange, AnalogInputScaling>()
        {
            {AnalogMeasurementRange.ZeroToTwentyMilliamps, new AnalogInputScaling(0, 20, 0, 30000)},
            {AnalogMeasurementRange.FourToTwentyMilliamps, new AnalogInputScaling(4, 20, 0, 30000)},
            {AnalogMeasurementRange.ZeroToFortyMilliamps, new AnalogInputScaling(0, 40, 0, 30000)},
            {AnalogMeasurementRange.PlusMinusTwentyMilliamps, new AnalogInputScaling(0, 20, 0, 30000)},
            {AnalogMeasurementRange.PlusMinusFortyMilliamps, new AnalogInputScaling(0, 40, 0, 30000)}
        };

    public PhoenixAnalogInputModule_2742748(
        IModbusMaster modbusServ,
        ushort dataInStartAddress,
        ushort dataOutStartAddress,
        ushort dataOutWordCount,
        SampleAverageAmount defaultSampleAvgConfig = SampleAverageAmount.Four,
        AnalogMeasurementRange defaultMeasurementConfig = AnalogMeasurementRange.FourToTwentyMilliamps)
        : base(modbusServ, dataInStartAddress, dataOutStartAddress, dataOutWordCount)
    {
        _defaultMeasurementConfig = defaultMeasurementConfig;
        _defaultSampleAvgConfig = defaultSampleAvgConfig;
        _delays = new Dictionary<SampleAverageAmount, TimeSpan>()
            {
                { SampleAverageAmount.None, TimeSpan.FromMilliseconds(40) },
                { SampleAverageAmount.Four, TimeSpan.FromMilliseconds(4) },
                { SampleAverageAmount.Sixteen, TimeSpan.FromMilliseconds(30) },
                { SampleAverageAmount.ThirtyTwo, TimeSpan.FromMilliseconds(60) }
            };
        _samplingDelay = new Dictionary<ushort, TimeSpan>();
    }

    public override ushort GetNumberOfIOPoints() => 8;

    public override async Task InitializeAsync(TimeSpan initTimeout, CancellationToken ct = default)
    {
        var startTime = DateTime.UtcNow;

        //configure all channels command
        ushort commandWordBase = 0b01000000_00000000;

        for (ushort i = 0; i < GetNumberOfIOPoints(); i++)
        {
            ushort commandWord = (ushort)(commandWordBase | (i << 8));

            //send configure command
            await WriteCommandUntilMirrored(commandWord, initTimeout - (DateTime.UtcNow - startTime), ct);

            ushort readConfig = ushort.MaxValue;

            var sw = new Stopwatch();
            sw.Start();

            var sampleAvg = _defaultSampleAvgConfig;
            var measurementRange = _defaultMeasurementConfig;

<<<<<<< HEAD
            if (_configMap.TryGetValue((ushort)(i + 1), out var config))
=======
            if (_configMap != null && _configMap.TryGetValue((ushort)(i + 1), out var config))
>>>>>>> 8f75ccf9
            {
                sampleAvg = config.SampleAverageAmount;
                measurementRange = config.MeasurementType;
            }

            if (!_delays.TryGetValue(sampleAvg, out var delay))
                delay = _delays[SampleAverageAmount.ThirtyTwo];
            _samplingDelay.Add(i, delay);

            var configWord = BuildConfigurationWord(sampleAvg, measurementRange);

            while (readConfig != configWord)
            {
                //plus 1 since first word is command word
                await _modbusServ.WriteSingleRegisterAsync(0, (ushort)(_dataOutStartAddress + 1), configWord);
                readConfig = (await _modbusServ.ReadInputRegistersAsync(0, (ushort)(_dataInStartAddress + 1), 1))[0];

                if (sw.Elapsed > initTimeout)
                    throw new TimeoutException("Timed out waiting for specified config to match read config.");
            }
        }
    }

    public override async Task<IReadOnlyDictionary<ushort, double>> ReadManyAsync(IEnumerable<ushort> indexes, CancellationToken ct = default)
    {
        var output = new Dictionary<ushort, double>();

        foreach (var index in indexes)
        {
            //take measurement command with current index selection
            ushort measurementCmd = (ushort)((index - 1) << 8);

            await WriteCommandUntilMirrored(measurementCmd, TimeSpan.FromSeconds(3), ct);

<<<<<<< HEAD
            if (!_samplingDelay.TryGetValue((ushort)(index - 1), out var delay))
=======
            if (!_samplingDelay.TryGetValue(index, out var delay))
>>>>>>> 8f75ccf9
                delay = _delays[SampleAverageAmount.ThirtyTwo];
            await Task.Delay(delay);

            var val =
                (await _modbusServ.ReadInputRegistersAsync(0, (ushort)(_dataInStartAddress + 1), 1).ConfigureAwait(false))[0];

            var measurementRange = _defaultMeasurementConfig;

<<<<<<< HEAD
            if (_configMap.TryGetValue(index, out var configVals))
=======
            if (_configMap != null && _configMap.TryGetValue(index, out var configVals))
>>>>>>> 8f75ccf9
                measurementRange = configVals.MeasurementType;

            double data = DecodeRegisterValue(val); // Use base function for 15 bit IB IL
            double currentData = ConvertAnalogInputDataToValue(data, _analogInputScalingValues[measurementRange]);

            output.Add(index, currentData);
        }

        return output;
    }

    private ushort BuildConfigurationWord(
        SampleAverageAmount sampleAvgAmount,
        AnalogMeasurementRange currentMeasurementRange)
    {
        int val = 0;

        switch (sampleAvgAmount)
        {
            case SampleAverageAmount.None:
                val |= 0b_00000000_00000000;
                break;
            case SampleAverageAmount.Four:
                val |= 0b_00000010_00000000;
                break;
            case SampleAverageAmount.Sixteen:
                break;
            case SampleAverageAmount.ThirtyTwo:
                val |= 0b_00000011_00000000;
                break;
            default:
                throw new Exception("Failed to build module configuration word. Sample average count not recognized");
        }

        switch (currentMeasurementRange)
        {
            case AnalogMeasurementRange.ZeroToTwentyMilliamps:
                val |= 0b_00000000_00001000;
                break;
            case AnalogMeasurementRange.FourToTwentyMilliamps:
                val |= 0b_00000000_00001010;
                break;
            case AnalogMeasurementRange.PlusMinusTwentyMilliamps:
                val |= 0b_00000000_00001001;
                break;
            case AnalogMeasurementRange.ZeroToFortyMilliamps:
                val |= 0b_00000000_00001100;
                break;
            case AnalogMeasurementRange.PlusMinusFortyMilliamps:
                val |= 0b_00000000_00001101;
                break;
            default:
                throw new Exception("Failed to build module configuration. Measurement range not recognized");
        }

        return (ushort)val;
    }
}

/// <summary>
/// p/n: 2878447 id code 223 4 channel differential analog input module compatible with 2, 3, and 4 wire sensors and 
/// configurable to 0-20ma, 4-20ma, +-20ma, 0-10V, +-10V, 0-5V, +-5V
/// </summary>
public class PhoenixAnalogInputModule_2878447 : PhoenixAnalogInputModule
{
    protected readonly ushort _dataInWordCount;
    private readonly SampleAverageAmount _defaultSampleAvgConfig;
    private readonly AnalogMeasurementRange _defaultMeasurementConfig;

    private readonly IReadOnlyDictionary<AnalogMeasurementRange, AnalogInputScaling> _analogInputScalingValues = new Dictionary<AnalogMeasurementRange, AnalogInputScaling>()
        {
            {AnalogMeasurementRange.ZeroToTwentyMilliamps, new AnalogInputScaling(0, 20, 0, 30000)},
            {AnalogMeasurementRange.FourToTwentyMilliamps, new AnalogInputScaling(4, 20, 0, 30000)},
            {AnalogMeasurementRange.PlusMinusFiveVolts, new AnalogInputScaling(-5, 5, -30000, 30000)},
            {AnalogMeasurementRange.PlusMinusTenVolts, new AnalogInputScaling(-10, 10, -30000, 30000)},
            {AnalogMeasurementRange.PlusMinusTwentyMilliamps, new AnalogInputScaling(-20, 20, -30000, 30000)},
            {AnalogMeasurementRange.ZeroToFiveVolts, new AnalogInputScaling(0, 5, 0, 30000)},
            {AnalogMeasurementRange.ZeroToTenVolts, new AnalogInputScaling(0, 10, 0, 30000)}
        };

    public PhoenixAnalogInputModule_2878447(
        IModbusMaster modbusServ,
        ushort dataInStartAddress,
        ushort dataOutStartAddress,
        ushort dataInWordCount,
        ushort dataOutWordCount,
        SampleAverageAmount defaultSampleAvgConfig = SampleAverageAmount.Sixteen,
        AnalogMeasurementRange defaultMeasurementConfig = AnalogMeasurementRange.FourToTwentyMilliamps)
        : base(modbusServ, dataInStartAddress, dataOutStartAddress, dataOutWordCount)
    {
        _dataInWordCount = dataInWordCount;

        _defaultMeasurementConfig = defaultMeasurementConfig;
        _defaultSampleAvgConfig = defaultSampleAvgConfig;
    }

    // a word is one-to-one with a analog value
    public override ushort GetNumberOfIOPoints() => _dataInWordCount;

    public override async Task InitializeAsync(TimeSpan initTimeout, CancellationToken ct = default)
    {
        var startTime = DateTime.UtcNow;

        //configure channels command
        ushort configCommandWord = 0b01000000_00000000;

        //put into configure mode
        await WriteCommandUntilMirrored(configCommandWord, initTimeout - (DateTime.UtcNow - startTime));

        //plus 1 since first word is command word
        for (ushort i = 1; i < _dataInWordCount; i++)
        {
            ushort readConfig = ushort.MaxValue;
            var measurementRange = _defaultMeasurementConfig;
            var sampleAvg = _defaultSampleAvgConfig;

<<<<<<< HEAD
            if (_configMap.TryGetValue(i, out var configVals))
=======
            if (_configMap != null && _configMap.TryGetValue(i, out var configVals))
>>>>>>> 8f75ccf9
            {
                measurementRange = configVals.MeasurementType;
                sampleAvg = configVals.SampleAverageAmount;
            }

            var config = BuildConfigurationWord(sampleAvg, measurementRange);

            while (readConfig != config)
            {
                //write configuration for current channel index
                await _modbusServ.WriteSingleRegisterAsync(0, (ushort)(_dataOutStartAddress + i), config);
                //read back status
                var status = (await _modbusServ.ReadInputRegistersAsync(0, _dataInStartAddress, 1))[0];

                if (status >> 15 == 1)
                    throw new Exception("Status register indicated error");

                //send command to read config back
                ushort readConfigCommand = (ushort)((0b00010000 | i - 1) << 8);
                await WriteCommandUntilMirrored(readConfigCommand, initTimeout - (DateTime.UtcNow - startTime));

                //read config back; this will always be in IN word 2
                readConfig = (await _modbusServ.ReadInputRegistersAsync(0, (ushort)(_dataInStartAddress + 1), 1))[0];

                await WriteCommandUntilMirrored(configCommandWord, initTimeout - (DateTime.UtcNow - startTime));
            }
        }

        //send read analog value command; continually reads value so no need to send each time
        await _modbusServ.WriteSingleRegisterAsync(0, _dataOutStartAddress, 0);
    }

    public override async Task<IReadOnlyDictionary<ushort, double>> ReadManyAsync(IEnumerable<ushort> indexes, CancellationToken ct = default)
    {
        var output = new Dictionary<ushort, double>();

        foreach (var index in indexes)
        {
            var val =
                //no minus 1 since first IN word is echo of OUT command word
                (await _modbusServ.ReadInputRegistersAsync(0, (ushort)(_dataInStartAddress + index), 1).ConfigureAwait(false))[0];

            double data = DecodeRegisterValue(val); // Use base function for 15 bit IB IL

            var measurementRange = _defaultMeasurementConfig;

<<<<<<< HEAD
            if (_configMap.TryGetValue(index, out var configVals))
=======
            if (_configMap != null && _configMap.TryGetValue(index, out var configVals))
>>>>>>> 8f75ccf9
                measurementRange = configVals.MeasurementType;

            double currentData = ConvertAnalogInputDataToValue(data, _analogInputScalingValues[measurementRange]);

            output.Add(index, currentData);
        }

        return output;
    }

    private ushort BuildConfigurationWord(
        SampleAverageAmount sampleAvgAmount,
        AnalogMeasurementRange currentMeasurementRange)
    {
        int val = 0;

        switch (sampleAvgAmount)
        {
            case SampleAverageAmount.Four:
                val |= 0b_00000010_00000000;
                break;
            case SampleAverageAmount.Sixteen:
                break;
            case SampleAverageAmount.ThirtyTwo:
                val |= 0b_00000011_00000000;
                break;
            default:
                throw new Exception("Failed to build module configuration word. Sample average count not recognized");
        }

        switch (currentMeasurementRange)
        {
            case AnalogMeasurementRange.ZeroToTwentyMilliamps:
                val |= 0b_00000000_00001000;
                break;
            case AnalogMeasurementRange.FourToTwentyMilliamps:
                val |= 0b_00000000_00001010;
                break;
            case AnalogMeasurementRange.PlusMinusTwentyMilliamps:
                val |= 0b_00000000_00001001;
                break;
            case AnalogMeasurementRange.ZeroToTenVolts:
                break;
            case AnalogMeasurementRange.ZeroToFiveVolts:
                val |= 0b_00000000_00000010;
                break;
            case AnalogMeasurementRange.PlusMinusTenVolts:
                val |= 0b_00000000_00000001;
                break;
            case AnalogMeasurementRange.PlusMinusFiveVolts:
                val |= 0b_00000000_00000011;
                break;
            default:
                throw new Exception("Failed to build module configuration. Measurement range not recognized");
        }
        return (ushort)val;
    }
}

public interface IAnalogOutputModule : IIOModule
{
    Task InitializeAsync(TimeSpan initTimeout, CancellationToken ct = default);
    Task WriteAsync(ushort index, double value, CancellationToken ct = default);
    Task WriteManyAsync(IReadOnlyDictionary<ushort, double> values, CancellationToken ct = default);
    Task<IReadOnlyDictionary<ushort, double>> ReadManyAsync(IEnumerable<ushort> indexes, CancellationToken ct = default);

    void SetOutputConfiguration(IReadOnlyDictionary<ushort, AnalogMeasurementRange> configMap);
}

/// <summary>
/// P/N 2700775; id code: 91   2 channel analog output 
/// </summary>
public class PhoenixAnalogOutputModule_2700775 : IAnalogOutputModule
{

<<<<<<< HEAD
    private IReadOnlyDictionary<ushort, AnalogMeasurementRange> _configMap;
=======
    private IReadOnlyDictionary<ushort, AnalogMeasurementRange>? _configMap;
>>>>>>> 8f75ccf9
    private readonly IModbusMaster _modbusServ;

    private readonly AnalogMeasurementRange _defaultMeasurementTypeConfig;

    private readonly ushort _dataInStartAddress;
    private readonly ushort _dataOutStartAddress;

    private const double _minVoltage = 0;
    private const double _maxVoltage = 10.837;
    private const double _minCurrent = 4;
    private const double _maxCurrent = 21.339;
    private const double _minRegVal = 0;
    private const double _maxRegVal = 32512;

    public PhoenixAnalogOutputModule_2700775(
        IModbusMaster modbusServ,
        ushort dataInStartAddress,
        ushort dataOutStartAddress,
        AnalogMeasurementRange defaultMeasurementTypeConfig = AnalogMeasurementRange.ZeroToTenVolts)
    {
        _dataInStartAddress = dataInStartAddress;
        _dataOutStartAddress = dataOutStartAddress;

        _modbusServ = modbusServ;
        _defaultMeasurementTypeConfig = defaultMeasurementTypeConfig;
    }

    private ushort ConvertTargetValueToRegisterVal(
        double value,
        AnalogMeasurementRange outputType)
    {
        double output;

        if (outputType == AnalogMeasurementRange.ZeroToTenVolts)
        {
            if (value > 10)
                throw new ArgumentOutOfRangeException($"Failed to convert register value to voltage. The value specified: {value} was greater than max: {10}");
            if (value < 0)
                throw new ArgumentOutOfRangeException($"Failed to convert register value to voltage. The value specified: {value} was less than min: {0}");

            output = RangeMapper.MapValueToRange(value, _minVoltage, _maxVoltage, _minRegVal, _maxRegVal);
        }
        else if (outputType == AnalogMeasurementRange.FourToTwentyMilliamps)
        {
            if (value > 20)
                throw new ArgumentOutOfRangeException($"Failed to convert register value to current. The value specified: {value} was greater than max: {20}");
            if (value < 4)
                throw new ArgumentOutOfRangeException($"Failed to convert register value to current. The value specified: {value} was less than min: {4}");

            output = RangeMapper.MapValueToRange(value, _minCurrent, _maxCurrent, _minRegVal, _maxRegVal);
        }
        else
        {
            throw new Exception("Currently only 4-20mA and 0-10V supported");
        }

        var finalOutput = (Convert.ToUInt16(Math.Round(output)) & 0b01111111_11110000);
        return (ushort)finalOutput;
    }

    private double ConvertRegisterValueToValue(
        double regVal,
        AnalogMeasurementRange outputType)
    {
        double output;

        if (outputType == AnalogMeasurementRange.ZeroToTenVolts)
        {
            if (regVal > 32512)
                throw new ArgumentOutOfRangeException($"Failed to convert register value to voltage. The value specified: {regVal} was greater than max: {32512}");
            if (regVal < 0)
                throw new ArgumentOutOfRangeException($"Failed to convert register value to voltage. The value specified: {regVal} was less than min: {0}");

            output = RangeMapper.MapValueToRange(regVal, _minRegVal, _maxRegVal, _minVoltage, _maxVoltage);
        }
        else if (outputType == AnalogMeasurementRange.FourToTwentyMilliamps)
        {
            if (regVal > 32512)
                throw new ArgumentOutOfRangeException($"Failed to convert register value to current. The value specified: {regVal} was greater than max: {32512}");
            if (regVal < 0)
                throw new ArgumentOutOfRangeException($"Failed to convert register value to current. The value specified: {regVal} was less than min: {0}");

            output = RangeMapper.MapValueToRange(regVal, _minRegVal, _maxRegVal, _minCurrent, _maxCurrent);
        }
        else
        {
            throw new Exception("Currently only 4-20mA and 0-10V supported");
        }

        return output;
    }

    protected async Task WriteCommandUntilMirrored(
         ushort value,
         ushort inAddress,
         ushort outAddress,
         TimeSpan timeout,
         CancellationToken ct = default)
    {
        ushort readVal = ushort.MaxValue;
        var startTime = DateTime.UtcNow;
        var maskedVal = value & 0b00000000_00111111;

        while (readVal != maskedVal)
        {
            await _modbusServ.WriteSingleRegisterAsync(0, outAddress, value);
            readVal = (await _modbusServ.ReadInputRegistersAsync(0, inAddress, 1))[0];
            readVal &= 0b00000000_00111111;

            if ((DateTime.UtcNow - startTime) > timeout)
            {
                readVal = (await _modbusServ.ReadInputRegistersAsync(0, inAddress, 1))[0];

                if (readVal >> 15 == 1)
                {
                    throw new Exception(
                        $"Timed out while waiting for mirrored command to match written command. " +
                        $"Status register indicated error. Status word : {readVal}" +
                        $"Written value: {value}. Read value: {readVal}");
                }

                throw new Exception("Timed out while waiting for mirrored command to match written command");
            }
        }
    }

    private ushort BuildConfigurationWord(
        AnalogMeasurementRange measurementType)
    {
        bool isFourTwenty = measurementType == AnalogMeasurementRange.FourToTwentyMilliamps;
        if (measurementType != AnalogMeasurementRange.ZeroToTenVolts && !isFourTwenty)
            throw new Exception(
                    $"Error building configuration word. Currently only support 0-10V and 4-20mA. Specified type: {measurementType}");

        var output = 0b_10000000_00000000;

        if (isFourTwenty)
            output |= 0b_00000000_00001010;

        return (ushort)output;
    }

    public ushort GetNumberOfIOPoints() => 2;

    private double DecodeRegisterBits(
        ushort regVal)
    {
        bool isNegative = regVal >> 15 == 1;
        var val = (regVal & 0b_01111111_11110000);
        val = isNegative ? -val : val;
        return val;
    }

    public async Task<IReadOnlyDictionary<ushort, double>> ReadManyAsync(IEnumerable<ushort> indexes, CancellationToken ct = default)
    {
        var indexHash = new HashSet<ushort>(indexes);
        var addr = (ushort)(_dataInStartAddress + 2);
        var regVals = await _modbusServ.ReadInputRegistersAsync(0, addr, 2);

        var filtered =
            regVals
            .Select((x, i) => (address: addr + i, value: x))
            .Where(x => indexHash.Contains((ushort)(x.address - _dataInStartAddress - 1)))
            .ToDictionary(
                x => (ushort)(x.address - _dataInStartAddress - 1),
                x =>
                {
                    var outputType = _defaultMeasurementTypeConfig;
<<<<<<< HEAD
                    if (_configMap.TryGetValue((ushort)(x.address - _dataInStartAddress - 1), out var measurementType))
=======
                    if (_configMap != null && _configMap.TryGetValue((ushort)(x.address - _dataInStartAddress - 1), out var measurementType))
>>>>>>> 8f75ccf9
                        outputType = measurementType;

                    return ConvertRegisterValueToValue(DecodeRegisterBits(x.value), outputType);
                });

        return filtered;
    }

    public Task WriteAsync(ushort index, double value, CancellationToken ct = default)
    {
<<<<<<< HEAD
        //+2 because first two out words are configuration, + index to set correct output, -1 because 0 indexed
        return _modbusServ.WriteSingleRegisterAsync(0, (ushort)(_dataOutStartAddress + 2 + index - 1), ConvertTargetValueToRegisterVal(value, _configMap[index]));
    }

=======
        if (_configMap == null || !_configMap.ContainsKey(index))
            throw new Exception($"Config map null or does not contain value for key {index}");

        //+2 because first two out words are configuration, + index to set correct output, -1 because 0 indexed
        return _modbusServ.WriteSingleRegisterAsync(0, (ushort)(_dataOutStartAddress + 2 + index - 1), ConvertTargetValueToRegisterVal(value, _configMap[index]));
    }

>>>>>>> 8f75ccf9
    public async Task WriteManyAsync(IReadOnlyDictionary<ushort, double> values, CancellationToken ct = default)
    {
        foreach (var item in values)
        {
            await WriteAsync(item.Key, item.Value, ct);
        }
    }

    public async Task InitializeAsync(TimeSpan initTimeout, CancellationToken ct = default)
    {
        for (ushort i = 0; i < 2; i++)
        {
            var measurementRange = _defaultMeasurementTypeConfig;

<<<<<<< HEAD
            if (_configMap.TryGetValue(i, out var measureType))
=======
            if (_configMap != null && _configMap.TryGetValue(i, out var measureType))
>>>>>>> 8f75ccf9
                measurementRange = measureType;

            var configWord = BuildConfigurationWord(measurementRange);
            await WriteCommandUntilMirrored(configWord, (ushort)(_dataInStartAddress + i), (ushort)(_dataOutStartAddress + i), TimeSpan.FromSeconds(3), ct);
        }
    }

    public void SetOutputConfiguration(IReadOnlyDictionary<ushort, AnalogMeasurementRange> configMap)
    {
        _configMap = configMap;
    }
}
<<<<<<< HEAD

public class PhoenixAnalogOutputModule_2702497 : IAnalogOutputModule
{
    private readonly ushort _dataOutStartAddress;
    private readonly IModbusMaster _modbusServ;

    private const double _minCurrent = 4;
    private const double _maxCurrent = 20;

    private const double _minRegVal = 0;
    private const double _maxRegVal = 16000;

=======

public class PhoenixAnalogOutputModule_2702497 : IAnalogOutputModule
{
    private readonly ushort _dataOutStartAddress;
    private readonly IModbusMaster _modbusServ;

    private const double _minCurrent = 4;
    private const double _maxCurrent = 20;

    private const double _minRegVal = 0;
    private const double _maxRegVal = 16000;

>>>>>>> 8f75ccf9

    public PhoenixAnalogOutputModule_2702497(
        ushort dataOutStartAddress,
        IModbusMaster modbusServ)
    {
        _dataOutStartAddress = dataOutStartAddress;
        _modbusServ = modbusServ;
    }

    public ushort GetNumberOfIOPoints() => 4;

    private ushort ConvertTargetCurrentToRegisterVal(
        double current)
    {
        if (current > _maxCurrent)
            throw new ArgumentOutOfRangeException($"Failed to convert current to register value. The current specified: {current} was greater than max: {_maxCurrent}");
        if (current < _minCurrent)
            throw new ArgumentOutOfRangeException($"Failed to convert current to register value. The current specified: {current} was less than min: {_minCurrent}");

        var output = Convert.ToUInt16(Math.Round(RangeMapper.MapValueToRange(current, _minCurrent, _maxCurrent, _minRegVal, _maxRegVal)));

        return output;
    }

    private double ConvertRegisterValueToCurrent(
        double regVal)
    {
        if (regVal > _maxRegVal)
            throw new ArgumentOutOfRangeException($"Failed to convert register value to current. The value specified: {regVal} was greater than max: {_maxRegVal}");
        if (regVal < _minRegVal)
            throw new ArgumentOutOfRangeException($"Failed to convert register value to current. The value specified: {regVal} was less than min: {_minRegVal}");

        var output = Convert.ToUInt16(Math.Round(RangeMapper.MapValueToRange(regVal, _minRegVal, _maxRegVal, _minCurrent, _maxCurrent)));

        return output;
    }

    public async Task WriteManyAsync(IReadOnlyDictionary<ushort, double> values, CancellationToken ct = default)
    {
        foreach (var kvp in values)
            await _modbusServ.WriteSingleRegisterAsync(0, (ushort)(_dataOutStartAddress + kvp.Key - 1), ConvertTargetCurrentToRegisterVal(kvp.Value));
    }

    public Task WriteAsync(ushort index, double value, CancellationToken ct = default)
    {
        return WriteManyAsync(new Dictionary<ushort, double>() { { index, value } });
    }

    public async Task<IReadOnlyDictionary<ushort, double>> ReadManyAsync(IEnumerable<ushort> indexes, CancellationToken ct = default)
    {
        var output = new Dictionary<ushort, double>();

        foreach (var index in indexes)
        {
            var regVal = (await _modbusServ.ReadInputRegistersAsync(0, (ushort)(_dataOutStartAddress + index - 1), 1))[0];
            output[index] = ConvertRegisterValueToCurrent(regVal);
        }

        return output;
    }

    public Task InitializeAsync(TimeSpan initTimeout, CancellationToken ct = default)
    {
        return Task.CompletedTask;
    }

    public void SetOutputConfiguration(IReadOnlyDictionary<ushort, AnalogMeasurementRange> configMap)
    {
        if (configMap.Any(x => x.Value != AnalogMeasurementRange.FourToTwentyMilliamps))
            throw new Exception(
                "Failed to set output configuration. This module only supports 4-20mA");

        return;
    }
}


/// <summary>
/// Represents aggregate of IO sources
/// </summary>
public interface IIOBus
{
    Task WriteDigitalOutputsAsync(IReadOnlyDictionary<ushort, bool> states, CancellationToken ct = default);
    Task WriteDigitalOutputAsync(ushort index, bool state, CancellationToken ct = default);
    Task<Dictionary<ushort, bool>> ReadDigitalOutputsAsync(IEnumerable<ushort> indexes, CancellationToken ct = default);
    Task<bool> ReadDigitalOutputAsync(ushort index, CancellationToken ct = default);


    Task<Dictionary<ushort, bool>> ReadDigitalInputsAsync(IEnumerable<ushort> indexes, CancellationToken ct = default);
    Task<bool> ReadDigitalInputAsync(ushort index, CancellationToken ct = default);
    Task WriteAnalogOutputAsync(ushort index, double value, CancellationToken ct = default);
    Task WriteAnalogOutputsAsync(IReadOnlyDictionary<ushort, double> values, CancellationToken ct = default);
    Task<IReadOnlyDictionary<ushort, double>> ReadAnalogOutputsAsync(IEnumerable<ushort> indexes, CancellationToken ct = default);

    Task<double> ReadAnalogInputAsync(ushort index, CancellationToken ct = default);
    Task<IReadOnlyDictionary<ushort, double>> ReadAnalogInputsAsync(IEnumerable<ushort> indexes, CancellationToken ct = default);
}

/// <summary>
/// Represents an ephemeral connection to and aggregate of IO sources 
/// </summary>
public interface IDisposableIOBus : IIOBus, IDisposableConnection
{

}

public interface IDisposableConnection : IDisposable
{
    Task<bool> IsConnectedAsync(CancellationToken ct = default);
}

/// <summary>
/// Represents an ephemeral connection to an aggregate of IO sources presented as if contiguous IO. 
/// These IO can be on same device or not and can use the same communication protocol or not
/// </summary>
public class IOBus : IDisposableIOBus
{
    private readonly IModbusMaster _connection;

    private readonly DigitalInputModulesActionsModel _digitalInputActionsModel;
    private readonly DigitalOutputModulesActionsModel _digitalOutputActionsModel;
    private readonly AnalogInputModulesActionsModel _analogInputActionsModel;
    private readonly AnalogOutputModulesActionsModel _analogOutputActionsModel;

    public IOBus(
        IModbusMaster master,
        DigitalInputModulesActionsModel digitalInputActionsModel,
        DigitalOutputModulesActionsModel digitalOutputActionsModel,
        AnalogInputModulesActionsModel analogInputActionsModel,
        AnalogOutputModulesActionsModel analogOutputActionsModel)
    {
        _digitalInputActionsModel = digitalInputActionsModel;
        _digitalOutputActionsModel = digitalOutputActionsModel;
        _analogInputActionsModel = analogInputActionsModel;
        _analogOutputActionsModel = analogOutputActionsModel;

        _connection = master;
    }

    private bool _isDisposed;


    #region INTERNAL_METHODS

    protected IReadOnlyDictionary<ushort, List<ushort>> BuildModuleBasedIOIndexToBusBasedIndexMap(
        IEnumerable<ushort> indexes,
        IModulesIoIndexModel moduleIoIndexMaps)
    {
        //build a dictionary where module io indexes are grouped by module id. O(n)
        var idGrouping = new Dictionary<ushort, List<ushort>>();
        string failPrefix = "Failed to build module index to IO index. ";

        foreach (var index in indexes)
        {
            bool found = moduleIoIndexMaps.BusBasedIndexToModuleIdMap.TryGetValue(index, out ushort moduleId);
            if (!found)
                throw new KeyNotFoundException($"{failPrefix} No module id associated with IO index: {index}");

            found = moduleIoIndexMaps.BusBasedIndexToModuleIndexMap.TryGetValue(index, out ushort moduleBasedIOIndex);
            if (!found)
                throw new KeyNotFoundException($"{failPrefix} No module IO index associated with bus IO index: {index}");

            bool moduleFound = idGrouping.TryGetValue(moduleId, out var ioIndexes);

<<<<<<< HEAD
            if (moduleFound)
=======
            if (moduleFound && ioIndexes != null)
>>>>>>> 8f75ccf9
                ioIndexes.Add(moduleBasedIOIndex);
            else
                idGrouping.Add(moduleId, new List<ushort>() { moduleBasedIOIndex });
        }

        return idGrouping;
    }

    protected IReadOnlyDictionary<ushort, List<ushort>> BuildDigitalInputModuleIndexToIOIndexMap(
        IEnumerable<ushort> indexes,
        IDigitalModulesActionsModel actionsModel)
    {
        //build a dictionary where module io indexes are grouped by module id. O(n)
        var idGrouping = BuildModuleBasedIOIndexToBusBasedIndexMap(indexes, actionsModel);

        return idGrouping;
    }

    protected IReadOnlyDictionary<ushort, List<ushort>> BuildDigitalOutputModuleBasedIOIndexToBusBasedIOIndexMap(
        IEnumerable<ushort> indexes,
        IDigitalModulesActionsModel actionsModel)
    {
        //build a dictionary where module io indexes are grouped by module id. O(n)
        var idGrouping = BuildModuleBasedIOIndexToBusBasedIndexMap(indexes, actionsModel);

        return idGrouping;
    }

    protected IReadOnlyDictionary<ushort, List<ushort>> BuildAnalogModuleBasedIOIndexToBusBasedIOIndexMap(
        IEnumerable<ushort> indexes,
        IAnalogModulesActionsModel actionsModel)
    {
        return BuildModuleBasedIOIndexToBusBasedIndexMap(indexes, actionsModel);
    }

    protected IReadOnlyDictionary<ushort, Dictionary<ushort, T>> BuildModuleBasedIndexToBusBasedIOStateMap<T>(
        IReadOnlyDictionary<ushort, T> points,
        IReadOnlyDictionary<ushort, ushort> busBasedIndexToModuleIdMap,
        IReadOnlyDictionary<ushort, ushort> busBasedIndexToModuleIndexMap)
    {
        //build a dictionary where module io indexes are grouped by module id
        var idGrouping = new Dictionary<ushort, Dictionary<ushort, T>>();
        foreach (var point in points)
        {
            if (!busBasedIndexToModuleIdMap.TryGetValue(point.Key, out ushort modId))
                throw new KeyNotFoundException(
                    $"Failed to get module id from specified IO index: {point.Key}. " +
                    $"Outside the range of configured IO points. Configured indexes: {string.Join(",", busBasedIndexToModuleIdMap.Select(x => x.Key))}");

            if (!busBasedIndexToModuleIndexMap.TryGetValue(point.Key, out ushort moduleIOIndex))
                throw new ArgumentOutOfRangeException(
                    $"Failed to get module index from specified IO index: {point.Key}" +
                    $"Outside the range of configured IO points. Configured indexes: {string.Join(",", busBasedIndexToModuleIndexMap.Select(x => x.Key))}");
<<<<<<< HEAD

            bool moduleFound = idGrouping.TryGetValue(modId, out var ioIndexes);

            if (moduleFound)
=======

            bool moduleFound = idGrouping.TryGetValue(modId, out var ioIndexes);

            if (moduleFound && ioIndexes != null)
>>>>>>> 8f75ccf9
                ioIndexes.Add(moduleIOIndex, point.Value);
            else
                idGrouping.Add(modId, new Dictionary<ushort, T>() { { moduleIOIndex, point.Value } });
        }

        return idGrouping;
    }

    protected async Task<Dictionary<ushort, bool>> ReadManyDigitalIOAsync(
        IEnumerable<ushort> indexes,
        IDigitalModulesActionsModel digitalModuleActionsModel,
        CancellationToken ct = default)
    {
        string failPrefix = "Failed to read many digital IO points. ";

        var idGrouping = BuildDigitalInputModuleIndexToIOIndexMap(indexes, digitalModuleActionsModel);

        //iterate over module groups and read
        var outputTasks =
            idGrouping
            .Select(async kvp =>
            {
                //try to get read action
                bool found = digitalModuleActionsModel.ModuleBasedIndexToReadActionMap.TryGetValue(kvp.Key, out var modAction);
<<<<<<< HEAD
                if (!found)
                    throw new KeyNotFoundException($"{failPrefix} No module with id: {kvp.Key} found.");

                //transform back to one-based bus index
                var output =
                    (await modAction(kvp.Value, ct))
                    .ToDictionary(x =>
                    {
                        //try to get one-based bus index
                        bool tempFound = digitalModuleActionsModel.ModuleInfoToBusBasedIndexMap.TryGetValue(new ModuleIdIOIndexPair(kvp.Key, x.Key), out ushort busBasedIndex);

                        if (!tempFound)
                            throw new KeyNotFoundException($"{failPrefix} No bus index associated with module index: {kvp.Key} and module IO index: {x.Key}.");

                        return busBasedIndex;

                    },
                    x => x.Value);

                return output;
            });

        //calls are parallelized to different modules, merge into flat collection
        var points = (await Task.WhenAll(outputTasks)).SelectMany(p => p).ToDictionary(x => x.Key, x => x.Value);

        return points;
    }

=======
                if (!found || modAction == null)
                    throw new KeyNotFoundException($"{failPrefix} No module with id: {kvp.Key} found.");

                //transform back to one-based bus index
                var output =
                    (await modAction(kvp.Value, ct))
                    .ToDictionary(x =>
                    {
                        //try to get one-based bus index
                        bool tempFound = digitalModuleActionsModel.ModuleInfoToBusBasedIndexMap.TryGetValue(new ModuleIdIOIndexPair(kvp.Key, x.Key), out ushort busBasedIndex);

                        if (!tempFound)
                            throw new KeyNotFoundException($"{failPrefix} No bus index associated with module index: {kvp.Key} and module IO index: {x.Key}.");

                        return busBasedIndex;

                    },
                    x => x.Value);

                return output;
            });

        //calls are parallelized to different modules, merge into flat collection
        var points = (await Task.WhenAll(outputTasks)).SelectMany(p => p).ToDictionary(x => x.Key, x => x.Value);

        return points;
    }

>>>>>>> 8f75ccf9
    #endregion


    #region IIOBus

    public async Task<bool> IsConnectedAsync(CancellationToken ct = default)
    {
        //READ SPECIFIC REGISTER HERE
        try
        {
            await _connection.ReadInputRegistersAsync(0, 1400, 1);
            return true;
        }
        catch (Exception)
        {
            return false;
        }
    }

    public async Task<double> ReadAnalogInputAsync(ushort index, CancellationToken ct = default)
    {
        return (await ReadAnalogInputsAsync(Enumerable.Repeat(index, 1), ct)).First().Value;
    }
<<<<<<< HEAD

    public async Task<IReadOnlyDictionary<ushort, double>> ReadAnalogInputsAsync(IEnumerable<ushort> indexes, CancellationToken ct = default)
    {
        string failPrefix = "Failed to read many analog IO points. ";

        var idGrouping = BuildAnalogModuleBasedIOIndexToBusBasedIOIndexMap(indexes, _analogInputActionsModel);

        //iterate over module groups and read
        var outputTasks =
            idGrouping
            .Select(async kvp =>
            {
                //try to get read action
                bool found = _analogInputActionsModel.ModuleBasedIndexToReadActionMap.TryGetValue(kvp.Key, out var modAction);
                if (!found)
                    throw new KeyNotFoundException($"{failPrefix} No module with id: {kvp.Key} found.");

=======

    public async Task<IReadOnlyDictionary<ushort, double>> ReadAnalogInputsAsync(IEnumerable<ushort> indexes, CancellationToken ct = default)
    {
        string failPrefix = "Failed to read many analog IO points. ";

        var idGrouping = BuildAnalogModuleBasedIOIndexToBusBasedIOIndexMap(indexes, _analogInputActionsModel);

        //iterate over module groups and read
        var outputTasks =
            idGrouping
            .Select(async kvp =>
            {
                //try to get read action
                bool found = _analogInputActionsModel.ModuleBasedIndexToReadActionMap.TryGetValue(kvp.Key, out var modAction);
                if (!found || modAction == null)
                    throw new KeyNotFoundException($"{failPrefix} No module with id: {kvp.Key} found.");

>>>>>>> 8f75ccf9
                //transform back to one-based bus index
                var output =
                    (await modAction(kvp.Value, ct))
                    .ToDictionary(x =>
                    {
                        //try to get one-based bus index
                        bool tempFound = _analogInputActionsModel.ModuleInfoToBusBasedIndexMap.TryGetValue(new ModuleIdIOIndexPair(kvp.Key, x.Key), out ushort busBasedIndex);

                        if (!tempFound)
                            throw new KeyNotFoundException($"{failPrefix} No bus index associated with module index: {kvp.Key} and module IO index: {x.Key}.");

                        return busBasedIndex;

                    },
                    x => x.Value);

                return output;
            });

        //calls are parallelized to different modules, merge into flat collection
        var points = (await Task.WhenAll(outputTasks)).SelectMany(p => p).ToDictionary(x => x.Key, x => x.Value);

        return points;
    }

    public Task WriteAnalogOutputsAsync(IReadOnlyDictionary<ushort, double> values, CancellationToken ct = default)
    {
        string failPrefix = "Failed to read many analog IO points. ";

        var idGrouping =
            BuildModuleBasedIndexToBusBasedIOStateMap(
               values,
               _analogOutputActionsModel.BusBasedIndexToModuleIdMap,
               _analogOutputActionsModel.BusBasedIndexToModuleIndexMap);

        //iterate over module groups and read
        var outputTasks =
            idGrouping
            .Select(kvp =>
            {
                //try to get write action
                bool found = _analogOutputActionsModel.ModuleBasedIndexToWriteActionMap.TryGetValue(kvp.Key, out var modAction);
<<<<<<< HEAD
                if (!found)
=======
                if (!found || modAction == null)
>>>>>>> 8f75ccf9
                    throw new KeyNotFoundException($"{failPrefix} No module with id: {kvp.Key} found.");

                var output = modAction(kvp.Value, ct);
                return output;
            });

        return Task.WhenAll(outputTasks);
    }

    public Task WriteAnalogOutputAsync(ushort index, double value, CancellationToken ct = default)
    {
        return WriteAnalogOutputsAsync(new Dictionary<ushort, double>() { { index, value } }, ct);
    }

    public async Task<IReadOnlyDictionary<ushort, double>> ReadAnalogOutputsAsync(IEnumerable<ushort> indexes, CancellationToken ct = default)
    {
        string failPrefix = "Failed to read many analog IO points. ";

        var idGrouping = BuildAnalogModuleBasedIOIndexToBusBasedIOIndexMap(indexes, _analogOutputActionsModel);

        //iterate over module groups and read
        var outputTasks =
            idGrouping
            .Select(kvp =>
            {
                //try to get read action
                bool found = _analogOutputActionsModel.ModuleBasedIndexToReadActionMap.TryGetValue(kvp.Key, out var modAction);
<<<<<<< HEAD
                if (!found)
=======
                if (!found || modAction == null)
>>>>>>> 8f75ccf9
                    throw new KeyNotFoundException($"{failPrefix} No module with id: {kvp.Key} found.");

                var output = modAction(kvp.Value, ct);
                return output;
            });

        var outputState = (await Task.WhenAll(outputTasks)).SelectMany(x => x).ToDictionary(x => x.Key, x => x.Value);
        return outputState;
    }


    public async Task<bool> ReadDigitalInputAsync(ushort index, CancellationToken ct = default)
    {
        bool found = _digitalInputActionsModel.BusBasedIndexToModuleIdMap.TryGetValue(index, out ushort moduleIndex);

        string failPrefix = "Failed to read digital input. ";
        if (!found)
            throw new KeyNotFoundException();

        found = _digitalInputActionsModel.ModuleBasedIndexToReadActionMap.TryGetValue(moduleIndex, out var action);

<<<<<<< HEAD
        if (!found)
=======
        if (!found || action == null)
>>>>>>> 8f75ccf9
            throw new KeyNotFoundException($"{failPrefix} No digital input found with index: {index}");

        found = _digitalInputActionsModel.BusBasedIndexToModuleIndexMap.TryGetValue(index, out ushort modulePointIndex);

        if (!found)
            throw new KeyNotFoundException($"{failPrefix} No digital input module point index found for bus index: {index}");

        bool state = (await action(new List<ushort>() { modulePointIndex }, ct)).FirstOrDefault().Value;
        return state;
    }

    public async Task<Dictionary<ushort, bool>> ReadDigitalInputsAsync(IEnumerable<ushort> indexes, CancellationToken ct = default)
    {
        return await ReadManyDigitalIOAsync(indexes, _digitalInputActionsModel);
    }

    public async Task WriteDigitalOutputAsync(ushort index, bool state, CancellationToken ct = default)
    {
        bool found = _digitalOutputActionsModel.BusBasedIndexToModuleIdMap.TryGetValue(index, out var moduleIndex);
        string failPrefix = "Failed to write digital output. ";
        if (!found)
            throw new KeyNotFoundException($"{failPrefix} No module found for IO index: {index}");

        found = _digitalOutputActionsModel.ModuleWriteActionMap.TryGetValue(moduleIndex, out var outputAction);

<<<<<<< HEAD
        if (!found)
=======
        if (!found || outputAction == null)
>>>>>>> 8f75ccf9
            throw new KeyNotFoundException($"{failPrefix} No output actions found for module with index: {index}");

        found = _digitalOutputActionsModel.BusBasedIndexToModuleIndexMap.TryGetValue(index, out ushort modulePointIndex);

        if (!found)
            throw new KeyNotFoundException($"{failPrefix} No digital output module point index found for bus index: {index}");

        await outputAction(new Dictionary<ushort, bool>() { { modulePointIndex, state } }, ct);
    }

    public async Task WriteDigitalOutputsAsync(
        IReadOnlyDictionary<ushort, bool> points,
        CancellationToken ct = default)
    {
        var idGrouping =
            BuildModuleBasedIndexToBusBasedIOStateMap(
                points,
                _digitalOutputActionsModel.BusBasedIndexToModuleIdMap,
                _digitalOutputActionsModel.BusBasedIndexToModuleIndexMap);

        var tasks = new List<Task>();

        foreach (var kvp in idGrouping)
        {
            if (!_digitalOutputActionsModel.ModuleWriteActionMap.TryGetValue(kvp.Key, out var modAction))
                throw new KeyNotFoundException(
                    $"Specified module index not configured on device: {kvp.Key}. " +
                    $"Available DIO modules by index: {string.Join(",", _digitalOutputActionsModel.ModuleWriteActionMap.Select(x => x.Key))}");

            tasks.Add(modAction(kvp.Value, ct));
        }

        await Task.WhenAll(tasks);
    }


    public async Task<Dictionary<ushort, bool>> ReadDigitalOutputsAsync(IEnumerable<ushort> indexes, CancellationToken ct = default)
    {
        return await ReadManyDigitalIOAsync(indexes, _digitalOutputActionsModel);
    }

    public async Task<bool> ReadDigitalOutputAsync(ushort index, CancellationToken ct = default)
    {
        bool found = _digitalOutputActionsModel.BusBasedIndexToModuleIdMap.TryGetValue(index, out ushort moduleId);
        string failPrefix = "Failed to read digital output";

        if (!found)
            throw new KeyNotFoundException($"{failPrefix} No module index associated with specified IO index: {index}");

        found = _digitalOutputActionsModel.ModuleBasedIndexToReadActionMap.TryGetValue(moduleId, out var moduleAction);

<<<<<<< HEAD
        if (!found)
=======
        if (!found || moduleAction == null)
>>>>>>> 8f75ccf9
            throw new KeyNotFoundException($"{failPrefix} No module read actions associated with specified module id: {moduleId}");

        found = _digitalOutputActionsModel.BusBasedIndexToModuleIndexMap.TryGetValue(index, out ushort moduleIndex);

        if (!found)
            throw new KeyNotFoundException($"{failPrefix} No module based index found for bus index: {index}");

<<<<<<< HEAD
        var state = (await moduleAction(new List<ushort>() { moduleIndex }, ct));
=======
        var state = await moduleAction(new List<ushort>() { moduleIndex }, ct);
>>>>>>> 8f75ccf9
        if (state == null || state.Count == 0)
            throw new NullReferenceException($"{failPrefix} Failed to get state of digital output: {index}");

        return state.FirstOrDefault().Value;
    }


    #endregion

    #region IDisposable

    protected void Dispose(bool disposing)
    {
        if (_isDisposed)
            return;

        if (disposing)
        {
            _connection.Dispose();
        }

        _isDisposed = true;
    }

    public void Dispose()
    {
        // Dispose of unmanaged resources.
        Dispose(true);
        // Suppress finalization.
        GC.SuppressFinalize(this);
    }

    #endregion

}

public interface ITcpIOBusConnectionFactory
{
    Task<IDisposableIOBus> ConnectAsync(
        string ipAddress,
        TimeSpan connectionTimeout,
        TimeSpan connectionWatchdogInterval,
        IReadOnlyDictionary<ushort, AnalogInputConfig> analogInConfig,
        IReadOnlyDictionary<ushort, AnalogMeasurementRange> analogOutConfig,
        int port = 502,
        CancellationToken ct = default);
}


public struct ModuleData
{
    public ModuleProcessDataType ModuleProcessDataType { get; }
    public IoType IoType { get; }
}

public struct ModuleCompositeAddress
{
    public ModuleCompositeAddress(
        ushort moduleIndex,
        ushort ioIndex)
    {
        ModuleIndex = moduleIndex;
        IoIndex = ioIndex;
    }

    public ushort ModuleIndex { get; }
    public ushort IoIndex { get; }
}

public struct AnalogInputConfig
{
    public AnalogInputConfig(
        AnalogMeasurementRange measurementType,
        SampleAverageAmount sampleAvgAmount)
    {
        MeasurementType = measurementType;
        SampleAverageAmount = sampleAvgAmount;
    }

    public AnalogMeasurementRange MeasurementType { get; }
    public SampleAverageAmount SampleAverageAmount { get; }
}

public class PhoenixIOBusConnectionFactory : ITcpIOBusConnectionFactory
{
    //NEEDS TO BE LIST SINCE SAME MODULE CAN BE AN INPUT AND OUTPUT PROCESS DATA TYPE 
    //need these to determine address since inputs are assigned addresses prior to outputs in dynamic tables
    private static readonly IReadOnlyDictionary<int, (ModuleProcessDataType dataType, IoType iotype)> _moduleIdCodeDataTypeMap =
        new Dictionary<int, (ModuleProcessDataType dataType, IoType iotype)>()
        {
                { 190, (ModuleProcessDataType.Input, IoType.DigitalInput) },
                { 126, (ModuleProcessDataType.Input, IoType.DigitalInput) },
                { 125, (ModuleProcessDataType.Output, IoType.AnalogOutput) },
                { 91, (ModuleProcessDataType.InputOutput, IoType.AnalogOutput) },
                { 189, (ModuleProcessDataType.Output, IoType.DigitalOutput) },
                { 127, (ModuleProcessDataType.InputOutput, IoType.AnalogInput) },
                { 223, (ModuleProcessDataType.InputOutput, IoType.AnalogInput) },
                { 95, (ModuleProcessDataType.InputOutput, IoType.AnalogInput) }
        };

    private enum DataLengthUnits
    {
        Bit = 1,
        Nibble = 4,
        Byte = 8,
        Word = 16
    }



    /// <summary>
    /// This hard-coded encoding is defined by phoenix and can be found in IBS SYS FW G4 UM E 
    /// </summary>
    private static readonly IReadOnlyDictionary<int, DataLengthUnits> LengthIdToDataBitsMap =
        new Dictionary<int, DataLengthUnits>()
        {
                { 0, DataLengthUnits.Word },
                { 2, DataLengthUnits.Byte },
                { 1, DataLengthUnits.Nibble },
                { 3, DataLengthUnits.Bit },
        };

    private int DecodeDataBitsLength(byte dataLengthByte)
    {
        int lengthUnitId = dataLengthByte >> 6;
        int unitAmount = dataLengthByte & 0b_00111111;
        int dataBitsCount = (int)LengthIdToDataBitsMap[lengthUnitId] * unitAmount;
        return dataBitsCount;
    }

    private delegate IDigitalInputModule BuildDigInModule(IModbusMaster modbusServ, IoModuleInfo modInfo);

    private readonly IReadOnlyDictionary<byte, BuildDigInModule> _digitalInputModuleBuilder = new Dictionary<byte, BuildDigInModule>()
        {
            {
                190,
                (modbusMaster, moduleInfo) =>
                    new PhoenixDigitalInputModule(
                        modbusMaster,
                        moduleInfo.DataInStartAddress,
                        moduleInfo.DataBitCount,
                        moduleInfo.WordCount)
            }
        };

    private delegate IDigitalOutputModule BuildDigOutModule(IModbusMaster modbusServ, IoModuleInfo modInfo);

    private readonly IReadOnlyDictionary<byte, BuildDigOutModule> _digitalOutputModuleBuilder = new Dictionary<byte, BuildDigOutModule>()
        {
            {
                189,
                (modbusServ, moduleInfo) =>
                    new PhoenixDigitalOutputModule(
                        modbusServ,
                        moduleInfo.DataOutStartAddress,
                        moduleInfo.DataBitCount,
                        moduleInfo.WordCount)
            }
        };

    private delegate IAnalogInputModule BuildAnalogInModule(IModbusMaster modbusServ, IoModuleInfo modInfo);

    private readonly IReadOnlyDictionary<byte, BuildAnalogInModule> _analogInputModuleBuilder = new Dictionary<byte, BuildAnalogInModule>()
        {
            {
                127,
                (modbusServ, moduleInfo) =>
                    new PhoenixAnalogInputModule_2700458(
                        modbusServ,
                        moduleInfo.DataInStartAddress,
                        moduleInfo.DataOutStartAddress,
                        moduleInfo.WordCount,
                        moduleInfo.WordCount)
            },
            {
                223,
                (modbusServ, moduleInfo) =>
                    new PhoenixAnalogInputModule_2878447(
                        modbusServ,
                        moduleInfo.DataInStartAddress,
                        moduleInfo.DataOutStartAddress,
                        moduleInfo.WordCount,
                        moduleInfo.WordCount)
            },

            {
                95,
                (modbusServ, moduleInfo) =>
                    new PhoenixAnalogInputModule_2742748(
                        modbusServ,
                        moduleInfo.DataInStartAddress,
                        moduleInfo.DataOutStartAddress,
                        moduleInfo.WordCount)
            }
        };

    private delegate IAnalogOutputModule BuildAnalogOutModule(IModbusMaster modbusServ, IoModuleInfo modInfo);

    private readonly IReadOnlyDictionary<byte, BuildAnalogOutModule> _analogOutputModuleBuilder = new Dictionary<byte, BuildAnalogOutModule>()
        {
            {
                125,
                (modbusServ, moduleInfo) =>
                    new PhoenixAnalogOutputModule_2702497(
                        moduleInfo.DataOutStartAddress,
                        modbusServ)
            },
            {
                91,
                (modbusServ, moduleInfo) =>
                    new PhoenixAnalogOutputModule_2700775(
                        modbusServ,
                        moduleInfo.DataInStartAddress,
                        moduleInfo.DataOutStartAddress)
            }
        };

    public PhoenixIOBusConnectionFactory()
    {

    }

    protected async Task<IEnumerable<IoModulePreliminaryInfo>> GetCurrentModuleConfigurationAsync(
        IModbusMaster modServ,
        CancellationToken ct = default)
    {
        ushort moduleCountRegAddr = 1400;
        ushort moduleCount = 0;

        //need to retry here since right after start up mod count is 0 
        while (moduleCount == 0)
        {
            //get modules at runtime
            moduleCount = (await modServ.ReadInputRegistersAsync(0, moduleCountRegAddr, 1))[0];

            await Task.Delay(500);
        }

        ushort modInfoRegAddr = 1401;

        var modInfoCollection =
            (await modServ.ReadInputRegistersAsync(0, modInfoRegAddr, moduleCount))
            .Select((m, i) =>
            {
                //TODO: KEY NOT FOUND
                ushort dataBitsLength = (ushort)DecodeDataBitsLength((byte)(m >> 8));
                ushort dataWordsLength = (ushort)(dataBitsLength / 16);
                //round up if module takes up a portion of a register
                if (dataBitsLength % 16 != 0)
                    dataWordsLength++;

                byte idCode = (byte)m;

                ushort modIndex = (ushort)i;

                bool found = _moduleIdCodeDataTypeMap.TryGetValue(idCode, out var mod);

                if (!found)
                    throw new KeyNotFoundException($"Failed to find IO module information for IO module with id: {idCode}");

                return new IoModulePreliminaryInfo(dataBitsLength, dataWordsLength, idCode, modIndex, mod.dataType, mod.iotype);
            })
            .OrderBy(m => m.ModuleIndex);

        return modInfoCollection;
    }

    protected DigitalOutputModulesActionsModel BuildDigitalOutputActionsModel(
        IModbusMaster modbusServ,
        IEnumerable<IoModuleInfo> modules)
    {
        var indexToModuleIdMap = new Dictionary<ushort, ushort>();
        var busIndexToModuleIndexMap = new Dictionary<ushort, ushort>();
        var digitalOutputWriteActions = new Dictionary<ushort, Func<IReadOnlyDictionary<ushort, bool>, CancellationToken, Task>>();
        var digitalOutputReadActions = new Dictionary<ushort, Func<IEnumerable<ushort>, CancellationToken, Task<IReadOnlyDictionary<ushort, bool>>>>();
        var moduleInfoBusIndexMap = new Dictionary<ModuleIdIOIndexPair, ushort>();
        ushort busDigitalOutputIndex = 1;

        foreach (var modInfo in modules)
        {
            bool found = _digitalOutputModuleBuilder.TryGetValue(modInfo.IdCode, out var digOutModuleBuild);
            //TODO: throw
<<<<<<< HEAD
            if (found)
=======
            if (found && digOutModuleBuild != null)
>>>>>>> 8f75ccf9
            {
                //throw new NullReferenceException($"{failPrefix} No module plugin available for module with id code: {modInfo.IdCode}");
                var mod = digOutModuleBuild(modbusServ, modInfo);
                digitalOutputWriteActions.Add(modInfo.ModuleIndex, (points, c) => mod.WriteManyAsync(points, c));
                digitalOutputReadActions.Add(modInfo.ModuleIndex, (indexes, c) => mod.ReadManyAsync(indexes, c));

                var ioPointCount = mod.GetNumberOfIOPoints();

                for (ushort i = 1; i < ioPointCount + 1; i++)
                {
                    //local copy for closure
                    ushort localIndex = i;
                    moduleInfoBusIndexMap.Add(new ModuleIdIOIndexPair(modInfo.ModuleIndex, i), busDigitalOutputIndex);
                    //build index mapping to link bus indexes to module index
                    indexToModuleIdMap.Add(busDigitalOutputIndex, modInfo.ModuleIndex);
                    //build index mapping to link bus index to local index(i.e. the module's index)
                    busIndexToModuleIndexMap.Add(busDigitalOutputIndex, localIndex);
                    busDigitalOutputIndex++;
                }
            }
        }

        return new DigitalOutputModulesActionsModel(indexToModuleIdMap, busIndexToModuleIndexMap, digitalOutputWriteActions, digitalOutputReadActions, moduleInfoBusIndexMap);
    }
<<<<<<< HEAD

    protected DigitalInputModulesActionsModel BuildDigitalInputActionsModel(
        IModbusMaster modbusServ,
        IEnumerable<IoModuleInfo> modules)
    {
        var indexToModuleIdMap = new Dictionary<ushort, ushort>();
        var busIndexToModuleIndexMap = new Dictionary<ushort, ushort>();
        var digitalInputWriteActions = new Dictionary<ushort, Func<IEnumerable<ushort>, CancellationToken, Task<IReadOnlyDictionary<ushort, bool>>>>();
        var moduleInfoBusIndexMap = new Dictionary<ModuleIdIOIndexPair, ushort>();
        ushort busDigitalInputIndex = 1;

=======

    protected DigitalInputModulesActionsModel BuildDigitalInputActionsModel(
        IModbusMaster modbusServ,
        IEnumerable<IoModuleInfo> modules)
    {
        var indexToModuleIdMap = new Dictionary<ushort, ushort>();
        var busIndexToModuleIndexMap = new Dictionary<ushort, ushort>();
        var digitalInputWriteActions = new Dictionary<ushort, Func<IEnumerable<ushort>, CancellationToken, Task<IReadOnlyDictionary<ushort, bool>>>>();
        var moduleInfoBusIndexMap = new Dictionary<ModuleIdIOIndexPair, ushort>();
        ushort busDigitalInputIndex = 1;

>>>>>>> 8f75ccf9
        foreach (var modInfo in modules)
        {
            bool found = _digitalInputModuleBuilder.TryGetValue(modInfo.IdCode, out var digInputModuleBuild);
            //TODO: throw
<<<<<<< HEAD
            if (found)
=======
            if (found && digInputModuleBuild != null)
>>>>>>> 8f75ccf9
            {
                //    throw new NullReferenceException($"{failPrefix} No module plugin available for module with id code: {modInfo.IdCode}");
                var mod = digInputModuleBuild(modbusServ, modInfo);
                digitalInputWriteActions.Add(modInfo.ModuleIndex, (indexes, c) => mod.ReadManyAsync(indexes, c));
                var ioPointCount = mod.GetNumberOfIOPoints();

                for (ushort i = 1; i < ioPointCount + 1; i++)
                {
                    //local copy for closure
                    ushort localIndex = i;
                    moduleInfoBusIndexMap.Add(new ModuleIdIOIndexPair(modInfo.ModuleIndex, i), busDigitalInputIndex);
                    indexToModuleIdMap.Add(busDigitalInputIndex, modInfo.ModuleIndex);
                    busIndexToModuleIndexMap.Add(busDigitalInputIndex, localIndex);
                    busDigitalInputIndex++;
                }
            }
        }

        return new DigitalInputModulesActionsModel(indexToModuleIdMap, busIndexToModuleIndexMap, digitalInputWriteActions, moduleInfoBusIndexMap);
    }

    protected async Task<AnalogInputModulesActionsModel> BuildAnalogInputActionsModelAsync(
        IModbusMaster modbusServ,
        IEnumerable<IoModuleInfo> modules,
        IReadOnlyDictionary<ushort, AnalogInputConfig> analogConfig,
        CancellationToken ct = default)
    {
        var indexToModuleIdMap = new Dictionary<ushort, ushort>();
        var busIndexToModuleIndexMap = new Dictionary<ushort, ushort>();
        var analogInputReadActions = new Dictionary<ushort, Func<IEnumerable<ushort>, CancellationToken, Task<IReadOnlyDictionary<ushort, double>>>>();
        var moduleInfoBusIndexMap = new Dictionary<ModuleIdIOIndexPair, ushort>();
        ushort busAnalogInputIndex = 1;

        foreach (var modInfo in modules)
        {
            bool found = _analogInputModuleBuilder.TryGetValue(modInfo.IdCode, out var analogInputModuleBuild);

<<<<<<< HEAD
            if (!found)
=======
            if (!found || analogInputModuleBuild == null)
>>>>>>> 8f75ccf9
                throw new Exception($"Failed to bind module with id code: {modInfo.IdCode} to appropriate module driver. Please ensure module is supported");

            var mod = analogInputModuleBuild(modbusServ, modInfo);

            analogInputReadActions.Add(modInfo.ModuleIndex, (indexes, c) => mod.ReadManyAsync(indexes, c));
            var ioPointCount = mod.GetNumberOfIOPoints();
            var analogInputConfigMap = new Dictionary<ushort, AnalogInputConfig>();

            for (ushort i = 1; i < ioPointCount + 1; i++)
            {
                //local copy for closure
                ushort localIndex = i;

                if (analogConfig.TryGetValue(busAnalogInputIndex, out var config))
                    analogInputConfigMap.Add(localIndex, config);

                moduleInfoBusIndexMap.Add(new ModuleIdIOIndexPair(modInfo.ModuleIndex, i), busAnalogInputIndex);
                indexToModuleIdMap.Add(busAnalogInputIndex, modInfo.ModuleIndex);
                busIndexToModuleIndexMap.Add(busAnalogInputIndex, localIndex);
                busAnalogInputIndex++;
            }

            mod.SetInputConfiguration(analogInputConfigMap);
            //Call initialize on each module
            await mod.InitializeAsync(TimeSpan.FromSeconds(3), ct);
        }

        return new AnalogInputModulesActionsModel(busIndexToModuleIndexMap, indexToModuleIdMap, analogInputReadActions, moduleInfoBusIndexMap);
    }

    protected async Task<AnalogOutputModulesActionsModel> BuildAnalogOutputActionsModelAsync(
        IModbusMaster modbusServ,
        IEnumerable<IoModuleInfo> modules,
        IReadOnlyDictionary<ushort, AnalogMeasurementRange> analogConfig,
        CancellationToken ct = default)
    {
        var indexToModuleIdMap = new Dictionary<ushort, ushort>();
        var busIndexToModuleIndexMap = new Dictionary<ushort, ushort>();
        var analogOutputWriteActions = new Dictionary<ushort, Func<IReadOnlyDictionary<ushort, double>, CancellationToken, Task>>();
        var analogOutputReadActions = new Dictionary<ushort, Func<IEnumerable<ushort>, CancellationToken, Task<IReadOnlyDictionary<ushort, double>>>>();
        var moduleInfoBusIndexMap = new Dictionary<ModuleIdIOIndexPair, ushort>();
        ushort busAnalogInputIndex = 1;

        foreach (var modInfo in modules)
        {
            bool found = _analogOutputModuleBuilder.TryGetValue(modInfo.IdCode, out var analogOutputModuleBuild);

<<<<<<< HEAD
            if (!found)
=======
            if (!found || analogOutputModuleBuild == null)
>>>>>>> 8f75ccf9
                throw new Exception($"Failed to bind module with id code: {modInfo.IdCode} to appropriate module driver. Please ensure module is supported");

            var mod = analogOutputModuleBuild(modbusServ, modInfo);

            analogOutputWriteActions.Add(modInfo.ModuleIndex, (state, c) => mod.WriteManyAsync(state, c));
            analogOutputReadActions.Add(modInfo.ModuleIndex, (indexes, c) => mod.ReadManyAsync(indexes, c));
            var ioPointCount = mod.GetNumberOfIOPoints();
            var analogOutputConfigMap = new Dictionary<ushort, AnalogMeasurementRange>();

            for (ushort i = 1; i < ioPointCount + 1; i++)
            {
                //local copy for closure
                ushort localIndex = i;
<<<<<<< HEAD

                if (analogConfig.TryGetValue(busAnalogInputIndex, out var config))
                    analogOutputConfigMap.Add(localIndex, config);

=======

                if (analogConfig.TryGetValue(busAnalogInputIndex, out var config))
                    analogOutputConfigMap.Add(localIndex, config);

>>>>>>> 8f75ccf9
                moduleInfoBusIndexMap.Add(new ModuleIdIOIndexPair(modInfo.ModuleIndex, i), busAnalogInputIndex);
                indexToModuleIdMap.Add(busAnalogInputIndex, modInfo.ModuleIndex);
                busIndexToModuleIndexMap.Add(busAnalogInputIndex, localIndex);
                busAnalogInputIndex++;
            }

            mod.SetOutputConfiguration(analogOutputConfigMap);
            await mod.InitializeAsync(TimeSpan.FromSeconds(3), ct);
        }

        return new AnalogOutputModulesActionsModel(busIndexToModuleIndexMap, indexToModuleIdMap, analogOutputWriteActions, analogOutputReadActions, moduleInfoBusIndexMap);
    }

    /// <summary>
    /// Adds module in/out address info
    /// </summary>
    private IReadOnlyList<IoModuleInfo> AugmentModuleInfo(
        IEnumerable<IoModulePreliminaryInfo> ioModuleInfo)
    {
        //Reference: data sheet 8501_en_04 section 15.6 "Assignment of process data" page 23
        //Address calculation explanation: Each module has some input, output, or both process
        //words associated with it. Input addresses start at 8000. This is incremented for each
        //input module based on how many words are associated with it. The sequence of processing
        //modules is: inputs first, then sorted by module index which is determined by the module's
        //physical location on the bus

        var output = new List<IoModuleInfo>();

        var inProcDataAddressMap = new Dictionary<ushort, ushort>();

        //THE INITIAL PROCESS WORD ADDRESS
        ushort inDataAddress = 8000;

        //HANDLE ALL INPUTS FIRST, ORDERED BY MODULE INDEX
        var inputProcDataMods =
            ioModuleInfo
            .Where(x => x.ModuleProcessDataType == ModuleProcessDataType.Input || x.ModuleProcessDataType == ModuleProcessDataType.InputOutput)
            .OrderBy(x => x.ModuleIndex);

        foreach (var item in inputProcDataMods)
        {
            inProcDataAddressMap.Add(item.ModuleIndex, inDataAddress);
            inDataAddress += item.WordCount;
        }

        //THE START OF OUTPUT ADDRESSES IS THE END OF INPUT ADDRESSES
        ushort outDataAddress = inDataAddress;

        var outProcDataAddressMap = new Dictionary<ushort, ushort>();

        var outProcDataMods =
            ioModuleInfo
            .Where(x => x.ModuleProcessDataType == ModuleProcessDataType.Output || x.ModuleProcessDataType == ModuleProcessDataType.InputOutput)
            .OrderBy(x => x.ModuleIndex);

        foreach (var item in outProcDataMods)
        {
            outProcDataAddressMap.Add(item.ModuleIndex, outDataAddress);
            outDataAddress += item.WordCount;
        }

        foreach (var mod in ioModuleInfo)
        {
            if (!inProcDataAddressMap.TryGetValue(mod.ModuleIndex, out ushort inAddr))
                inAddr = 0;
            if (!outProcDataAddressMap.TryGetValue(mod.ModuleIndex, out ushort outAddr))
                outAddr = 0;
<<<<<<< HEAD

            var ioModInfo =
                new IoModuleInfo(
                    databitCount: mod.DataBitCount,
                    dataOutStartAddress: outAddr,
                    dataInStartAddress: inAddr,
                    dataWordCount: mod.WordCount,
                    idCode: mod.IdCode,
                    mod.ModuleIndex,
                    mod.ModuleProcessDataType,
                    mod.IoType);

=======

            var ioModInfo =
                new IoModuleInfo(
                    databitCount: mod.DataBitCount,
                    dataOutStartAddress: outAddr,
                    dataInStartAddress: inAddr,
                    dataWordCount: mod.WordCount,
                    idCode: mod.IdCode,
                    mod.ModuleIndex,
                    mod.ModuleProcessDataType,
                    mod.IoType);

>>>>>>> 8f75ccf9
            output.Add(ioModInfo);
        }

        return output;
    }

    /// <summary>
    /// Get active connection to io bus
    /// </summary>
    /// <param name="ipAddress"></param>
    /// <param name="connectionTimeout"></param>
    /// <param name="connectionWatchdogInterval"></param>
    /// <param name="analogInConfig">A map where the key is module index and the value is another map where key is io index 1-based and value is config</param>
    /// <param name="port"></param>
    /// <param name="ct"></param>
    /// <returns></returns>
    public async Task<IDisposableIOBus> ConnectAsync(
        string ipAddress,
        TimeSpan connectionTimeout,
        TimeSpan connectionWatchdogInterval,
        IReadOnlyDictionary<ushort, AnalogInputConfig> analogInConfig,
        IReadOnlyDictionary<ushort, AnalogMeasurementRange> analogOutConfig,
        int port = 502,
        CancellationToken ct = default)
    {
        var factory = new ModbusFactory();
        var adapter = new TcpClientAdapter(new TcpClient(ipAddress, port));
        IModbusMaster master = factory.CreateIpMaster(adapter);

        var modInfoCollection = await GetCurrentModuleConfigurationAsync(master, ct).ConfigureAwait(false);

        var modInfo = AugmentModuleInfo(modInfoCollection);

        var moduleMap =
            modInfo
            .GroupBy(m => m.IoType)
            .ToDictionary(g => g.Key, g => g.ToList());

        var digitalInputModules = moduleMap[IoType.DigitalInput];
        var digitalInputActionsModel = BuildDigitalInputActionsModel(master, digitalInputModules);
        var digitalOutputModules = moduleMap[IoType.DigitalOutput];
        var digitalOutputActionsModel = BuildDigitalOutputActionsModel(master, digitalOutputModules);

        if (!moduleMap.TryGetValue(IoType.AnalogInput, out var analogInputModules))
            analogInputModules = new List<IoModuleInfo>();

        var analogInputActionsModel = await BuildAnalogInputActionsModelAsync(master, analogInputModules, analogInConfig, ct);

        if (!moduleMap.TryGetValue(IoType.AnalogOutput, out var analogOutputModules))
            analogOutputModules = new List<IoModuleInfo>();

        var analogOutputActionsModel = await BuildAnalogOutputActionsModelAsync(master, analogOutputModules, analogOutConfig, ct);

        return new IOBus(master, digitalInputActionsModel, digitalOutputActionsModel, analogInputActionsModel, analogOutputActionsModel);
    }
}

public enum ModuleProcessDataType
{
    Input = 1,
    Output = 2,
    InputOutput = 3
}

public enum IoType
{
    DigitalInput = 0,
    DigitalOutput = 1,
    AnalogInput = 2,
    AnalogOutput = 3
}

public class IoModulePreliminaryInfo
{
    public IoModulePreliminaryInfo(
        ushort databitCount,
        ushort wordCount,
        byte idCode,
        ushort moduleIndex,
        ModuleProcessDataType modDataType,
        IoType ioType)
    {
        WordCount = wordCount;
        IdCode = idCode;
        DataBitCount = databitCount;
        ModuleIndex = moduleIndex;
        ModuleProcessDataType = modDataType;
        IoType = ioType;
    }

    public ushort DataBitCount { get; }
    public ushort WordCount { get; }
    public byte IdCode { get; }
    public ushort ModuleIndex { get; }
    public ModuleProcessDataType ModuleProcessDataType { get; }
    public IoType IoType { get; }
}

public class IoModuleInfo : IoModulePreliminaryInfo
{
    public IoModuleInfo(
        ushort databitCount,
        ushort dataOutStartAddress,
        ushort dataInStartAddress,
        ushort dataWordCount,
        byte idCode,
        ushort moduleIndex,
        ModuleProcessDataType modDataType,
        IoType ioType)
        : base(databitCount, dataWordCount, idCode, moduleIndex, modDataType, ioType)
    {
        DataOutStartAddress = dataOutStartAddress;
        DataInStartAddress = dataInStartAddress;
    }

    public ushort DataOutStartAddress { get; }
    public ushort DataInStartAddress { get; }
}

public interface IModulesIoIndexModel
{
    IReadOnlyDictionary<ushort, ushort> BusBasedIndexToModuleIndexMap { get; }
    IReadOnlyDictionary<ushort, ushort> BusBasedIndexToModuleIdMap { get; }
}

public interface IDigitalModulesActionsModel : IModulesIoIndexModel
{
    IReadOnlyDictionary<ModuleIdIOIndexPair, ushort> ModuleInfoToBusBasedIndexMap { get; }
    IReadOnlyDictionary<ushort, Func<IEnumerable<ushort>, CancellationToken, Task<IReadOnlyDictionary<ushort, bool>>>> ModuleBasedIndexToReadActionMap { get; }
}

public interface IAnalogModulesActionsModel : IModulesIoIndexModel
{
    IReadOnlyDictionary<ModuleIdIOIndexPair, ushort> ModuleInfoToBusBasedIndexMap { get; }
    IReadOnlyDictionary<ushort, Func<IEnumerable<ushort>, CancellationToken, Task<IReadOnlyDictionary<ushort, double>>>> ModuleBasedIndexToReadActionMap { get; }
}


/// <summary>
/// Holds the module index and the IO index within a module
/// </summary>
public struct ModuleIdIOIndexPair
{

    public ModuleIdIOIndexPair(
        ushort moduleIndex,
        ushort moduleIOIndex)
    {
        ModuleIndex = moduleIndex;
        ModuleIOIndex = moduleIOIndex;
    }

    public ushort ModuleIndex { get; }
    public ushort ModuleIOIndex { get; }

}
<<<<<<< HEAD

public class DigitalOutputModulesActionsModel : IDigitalModulesActionsModel
{
    public DigitalOutputModulesActionsModel(
        IReadOnlyDictionary<ushort, ushort> ioIndexToModuleIdMap,
        IReadOnlyDictionary<ushort, ushort> busIndexToModuleIndexMap,
        IReadOnlyDictionary<ushort, Func<IReadOnlyDictionary<ushort, bool>, CancellationToken, Task>> moduleWriteActionMap,
        IReadOnlyDictionary<ushort, Func<IEnumerable<ushort>, CancellationToken, Task<IReadOnlyDictionary<ushort, bool>>>> moduleReadActionMap,
        IReadOnlyDictionary<ModuleIdIOIndexPair, ushort> moduleInfoBusIndexMap)
    {
        BusBasedIndexToModuleIndexMap = busIndexToModuleIndexMap;
        BusBasedIndexToModuleIdMap = ioIndexToModuleIdMap;
        ModuleWriteActionMap = moduleWriteActionMap;
        ModuleBasedIndexToReadActionMap = moduleReadActionMap;
        ModuleInfoToBusBasedIndexMap = moduleInfoBusIndexMap;
    }

    public IReadOnlyDictionary<ushort, ushort> BusBasedIndexToModuleIndexMap { get; }
    public IReadOnlyDictionary<ushort, ushort> BusBasedIndexToModuleIdMap { get; }
    public IReadOnlyDictionary<ushort, Func<IReadOnlyDictionary<ushort, bool>, CancellationToken, Task>> ModuleWriteActionMap { get; }
    public IReadOnlyDictionary<ushort, Func<IEnumerable<ushort>, CancellationToken, Task<IReadOnlyDictionary<ushort, bool>>>> ModuleBasedIndexToReadActionMap { get; }
    public IReadOnlyDictionary<ModuleIdIOIndexPair, ushort> ModuleInfoToBusBasedIndexMap { get; }
}

public class DigitalInputModulesActionsModel : IDigitalModulesActionsModel
{
    public DigitalInputModulesActionsModel(
        IReadOnlyDictionary<ushort, ushort> ioIndexToModuleIdMap,
        IReadOnlyDictionary<ushort, ushort> busIndexToModuleIndexMap,
        IReadOnlyDictionary<ushort, Func<IEnumerable<ushort>, CancellationToken, Task<IReadOnlyDictionary<ushort, bool>>>> moduleActionMap,
=======

public class DigitalOutputModulesActionsModel : IDigitalModulesActionsModel
{
    public DigitalOutputModulesActionsModel(
        IReadOnlyDictionary<ushort, ushort> ioIndexToModuleIdMap,
        IReadOnlyDictionary<ushort, ushort> busIndexToModuleIndexMap,
        IReadOnlyDictionary<ushort, Func<IReadOnlyDictionary<ushort, bool>, CancellationToken, Task>> moduleWriteActionMap,
        IReadOnlyDictionary<ushort, Func<IEnumerable<ushort>, CancellationToken, Task<IReadOnlyDictionary<ushort, bool>>>> moduleReadActionMap,
>>>>>>> 8f75ccf9
        IReadOnlyDictionary<ModuleIdIOIndexPair, ushort> moduleInfoBusIndexMap)
    {
        BusBasedIndexToModuleIndexMap = busIndexToModuleIndexMap;
        BusBasedIndexToModuleIdMap = ioIndexToModuleIdMap;
<<<<<<< HEAD
        ModuleBasedIndexToReadActionMap = moduleActionMap;
        ModuleInfoToBusBasedIndexMap = moduleInfoBusIndexMap;
    }
    public IReadOnlyDictionary<ushort, ushort> BusBasedIndexToModuleIndexMap { get; }
    public IReadOnlyDictionary<ushort, ushort> BusBasedIndexToModuleIdMap { get; }
=======
        ModuleWriteActionMap = moduleWriteActionMap;
        ModuleBasedIndexToReadActionMap = moduleReadActionMap;
        ModuleInfoToBusBasedIndexMap = moduleInfoBusIndexMap;
    }

    public IReadOnlyDictionary<ushort, ushort> BusBasedIndexToModuleIndexMap { get; }
    public IReadOnlyDictionary<ushort, ushort> BusBasedIndexToModuleIdMap { get; }
    public IReadOnlyDictionary<ushort, Func<IReadOnlyDictionary<ushort, bool>, CancellationToken, Task>> ModuleWriteActionMap { get; }
>>>>>>> 8f75ccf9
    public IReadOnlyDictionary<ushort, Func<IEnumerable<ushort>, CancellationToken, Task<IReadOnlyDictionary<ushort, bool>>>> ModuleBasedIndexToReadActionMap { get; }
    public IReadOnlyDictionary<ModuleIdIOIndexPair, ushort> ModuleInfoToBusBasedIndexMap { get; }
}

<<<<<<< HEAD
public class AnalogInputModulesActionsModel : IAnalogModulesActionsModel
{
    public AnalogInputModulesActionsModel(
        IReadOnlyDictionary<ushort, ushort> busBasedIndexToModuleIndexMap,
        IReadOnlyDictionary<ushort, ushort> busBasedIndexToModuleIdMap,
        IReadOnlyDictionary<ushort, Func<IEnumerable<ushort>, CancellationToken, Task<IReadOnlyDictionary<ushort, double>>>> moduleBasedIndexToReadActionMap,
        IReadOnlyDictionary<ModuleIdIOIndexPair, ushort> moduleInfoToBusBasedIndexMap)
    {
        BusBasedIndexToModuleIndexMap = busBasedIndexToModuleIndexMap;
        BusBasedIndexToModuleIdMap = busBasedIndexToModuleIdMap;
        ModuleInfoToBusBasedIndexMap = moduleInfoToBusBasedIndexMap;
        ModuleBasedIndexToReadActionMap = moduleBasedIndexToReadActionMap;
    }

    public IReadOnlyDictionary<ushort, ushort> BusBasedIndexToModuleIndexMap { get; }
    public IReadOnlyDictionary<ushort, ushort> BusBasedIndexToModuleIdMap { get; }
    public IReadOnlyDictionary<ModuleIdIOIndexPair, ushort> ModuleInfoToBusBasedIndexMap { get; }
    public IReadOnlyDictionary<ushort, Func<IEnumerable<ushort>, CancellationToken, Task<IReadOnlyDictionary<ushort, double>>>> ModuleBasedIndexToReadActionMap { get; }
}

public class AnalogOutputModulesActionsModel : IAnalogModulesActionsModel
{
    public AnalogOutputModulesActionsModel(
        IReadOnlyDictionary<ushort, ushort> busBasedIndexToModuleIndexMap,
        IReadOnlyDictionary<ushort, ushort> busBasedIndexToModuleIdMap,
        IReadOnlyDictionary<ushort, Func<IReadOnlyDictionary<ushort, double>, CancellationToken, Task>> moduleBasedIndexToWriteActionMap,
=======
public class DigitalInputModulesActionsModel : IDigitalModulesActionsModel
{
    public DigitalInputModulesActionsModel(
        IReadOnlyDictionary<ushort, ushort> ioIndexToModuleIdMap,
        IReadOnlyDictionary<ushort, ushort> busIndexToModuleIndexMap,
        IReadOnlyDictionary<ushort, Func<IEnumerable<ushort>, CancellationToken, Task<IReadOnlyDictionary<ushort, bool>>>> moduleActionMap,
        IReadOnlyDictionary<ModuleIdIOIndexPair, ushort> moduleInfoBusIndexMap)
    {
        BusBasedIndexToModuleIndexMap = busIndexToModuleIndexMap;
        BusBasedIndexToModuleIdMap = ioIndexToModuleIdMap;
        ModuleBasedIndexToReadActionMap = moduleActionMap;
        ModuleInfoToBusBasedIndexMap = moduleInfoBusIndexMap;
    }
    public IReadOnlyDictionary<ushort, ushort> BusBasedIndexToModuleIndexMap { get; }
    public IReadOnlyDictionary<ushort, ushort> BusBasedIndexToModuleIdMap { get; }
    public IReadOnlyDictionary<ushort, Func<IEnumerable<ushort>, CancellationToken, Task<IReadOnlyDictionary<ushort, bool>>>> ModuleBasedIndexToReadActionMap { get; }
    public IReadOnlyDictionary<ModuleIdIOIndexPair, ushort> ModuleInfoToBusBasedIndexMap { get; }
}

public class AnalogInputModulesActionsModel : IAnalogModulesActionsModel
{
    public AnalogInputModulesActionsModel(
        IReadOnlyDictionary<ushort, ushort> busBasedIndexToModuleIndexMap,
        IReadOnlyDictionary<ushort, ushort> busBasedIndexToModuleIdMap,
>>>>>>> 8f75ccf9
        IReadOnlyDictionary<ushort, Func<IEnumerable<ushort>, CancellationToken, Task<IReadOnlyDictionary<ushort, double>>>> moduleBasedIndexToReadActionMap,
        IReadOnlyDictionary<ModuleIdIOIndexPair, ushort> moduleInfoToBusBasedIndexMap)
    {
        BusBasedIndexToModuleIndexMap = busBasedIndexToModuleIndexMap;
        BusBasedIndexToModuleIdMap = busBasedIndexToModuleIdMap;
        ModuleInfoToBusBasedIndexMap = moduleInfoToBusBasedIndexMap;
<<<<<<< HEAD
        ModuleBasedIndexToWriteActionMap = moduleBasedIndexToWriteActionMap;
=======
>>>>>>> 8f75ccf9
        ModuleBasedIndexToReadActionMap = moduleBasedIndexToReadActionMap;
    }

    public IReadOnlyDictionary<ushort, ushort> BusBasedIndexToModuleIndexMap { get; }
    public IReadOnlyDictionary<ushort, ushort> BusBasedIndexToModuleIdMap { get; }
    public IReadOnlyDictionary<ModuleIdIOIndexPair, ushort> ModuleInfoToBusBasedIndexMap { get; }
<<<<<<< HEAD
    public IReadOnlyDictionary<ushort, Func<IReadOnlyDictionary<ushort, double>, CancellationToken, Task>> ModuleBasedIndexToWriteActionMap { get; }
    public IReadOnlyDictionary<ushort, Func<IEnumerable<ushort>, CancellationToken, Task<IReadOnlyDictionary<ushort, double>>>> ModuleBasedIndexToReadActionMap { get; }
}

=======
    public IReadOnlyDictionary<ushort, Func<IEnumerable<ushort>, CancellationToken, Task<IReadOnlyDictionary<ushort, double>>>> ModuleBasedIndexToReadActionMap { get; }
}

public class AnalogOutputModulesActionsModel : IAnalogModulesActionsModel
{
    public AnalogOutputModulesActionsModel(
        IReadOnlyDictionary<ushort, ushort> busBasedIndexToModuleIndexMap,
        IReadOnlyDictionary<ushort, ushort> busBasedIndexToModuleIdMap,
        IReadOnlyDictionary<ushort, Func<IReadOnlyDictionary<ushort, double>, CancellationToken, Task>> moduleBasedIndexToWriteActionMap,
        IReadOnlyDictionary<ushort, Func<IEnumerable<ushort>, CancellationToken, Task<IReadOnlyDictionary<ushort, double>>>> moduleBasedIndexToReadActionMap,
        IReadOnlyDictionary<ModuleIdIOIndexPair, ushort> moduleInfoToBusBasedIndexMap)
    {
        BusBasedIndexToModuleIndexMap = busBasedIndexToModuleIndexMap;
        BusBasedIndexToModuleIdMap = busBasedIndexToModuleIdMap;
        ModuleInfoToBusBasedIndexMap = moduleInfoToBusBasedIndexMap;
        ModuleBasedIndexToWriteActionMap = moduleBasedIndexToWriteActionMap;
        ModuleBasedIndexToReadActionMap = moduleBasedIndexToReadActionMap;
    }

    public IReadOnlyDictionary<ushort, ushort> BusBasedIndexToModuleIndexMap { get; }
    public IReadOnlyDictionary<ushort, ushort> BusBasedIndexToModuleIdMap { get; }
    public IReadOnlyDictionary<ModuleIdIOIndexPair, ushort> ModuleInfoToBusBasedIndexMap { get; }
    public IReadOnlyDictionary<ushort, Func<IReadOnlyDictionary<ushort, double>, CancellationToken, Task>> ModuleBasedIndexToWriteActionMap { get; }
    public IReadOnlyDictionary<ushort, Func<IEnumerable<ushort>, CancellationToken, Task<IReadOnlyDictionary<ushort, double>>>> ModuleBasedIndexToReadActionMap { get; }
}
>>>>>>> 8f75ccf9
<|MERGE_RESOLUTION|>--- conflicted
+++ resolved
@@ -268,11 +268,7 @@
                 if (lowStates.Count > 0)
                     updatedRegVal = (ushort)(updatedRegVal & ConstructSelectivelyLowBitMaskMsbFirst(lowStates));
 
-<<<<<<< HEAD
                 await _modbusServ.WriteSingleRegisterAsync(0, regAddr, updatedRegVal);
-=======
-                await _modbusServ.WriteSingleRegisterAsync(0, minAddress, updatedRegVal);
->>>>>>> 8f75ccf9
             }
         }
     }
@@ -371,11 +367,7 @@
     protected readonly ushort _dataInStartAddress;
     protected ushort _dataOutStartAddress;
 
-<<<<<<< HEAD
     protected IReadOnlyDictionary<ushort, AnalogInputConfig> _configMap;
-=======
-    protected IReadOnlyDictionary<ushort, AnalogInputConfig>? _configMap;
->>>>>>> 8f75ccf9
 
     public PhoenixAnalogInputModuleBase(
         IModbusMaster modbusServ,
@@ -506,7 +498,6 @@
 
         _dataInWordCount = dataInWordCount;
     }
-<<<<<<< HEAD
 
     protected ushort BuildConfigurationWord(
         SampleAverageAmount sampleAvgAmt,
@@ -516,17 +507,6 @@
         //apply config flag so actually gets written
         val |= 0b_10000000_00000000;
 
-=======
-
-    protected ushort BuildConfigurationWord(
-        SampleAverageAmount sampleAvgAmt,
-        AnalogMeasurementRange measurementRange)
-    {
-        int val = 0;
-        //apply config flag so actually gets written
-        val |= 0b_10000000_00000000;
-
->>>>>>> 8f75ccf9
         switch (sampleAvgAmt)
         {
             case SampleAverageAmount.Four:
@@ -569,11 +549,7 @@
             var measurementRange = _defaultMeasurementConfig;
             var sampleAvg = _defaultSampleAvgConfig;
 
-<<<<<<< HEAD
-            if (_configMap.TryGetValue(ioIndex, out var config))
-=======
             if (_configMap != null && _configMap.TryGetValue(ioIndex, out var config))
->>>>>>> 8f75ccf9
             {
                 measurementRange = config.MeasurementType;
                 sampleAvg = config.SampleAverageAmount;
@@ -596,11 +572,7 @@
 
             var measurementRange = _defaultMeasurementConfig;
 
-<<<<<<< HEAD
-            if (_configMap.TryGetValue(index, out var configVals))
-=======
             if (_configMap != null && _configMap.TryGetValue(index, out var configVals))
->>>>>>> 8f75ccf9
                 measurementRange = configVals.MeasurementType;
 
             double data = DecodeRegisterValue(val);
@@ -687,11 +659,7 @@
             var sampleAvg = _defaultSampleAvgConfig;
             var measurementRange = _defaultMeasurementConfig;
 
-<<<<<<< HEAD
-            if (_configMap.TryGetValue((ushort)(i + 1), out var config))
-=======
             if (_configMap != null && _configMap.TryGetValue((ushort)(i + 1), out var config))
->>>>>>> 8f75ccf9
             {
                 sampleAvg = config.SampleAverageAmount;
                 measurementRange = config.MeasurementType;
@@ -726,11 +694,7 @@
 
             await WriteCommandUntilMirrored(measurementCmd, TimeSpan.FromSeconds(3), ct);
 
-<<<<<<< HEAD
             if (!_samplingDelay.TryGetValue((ushort)(index - 1), out var delay))
-=======
-            if (!_samplingDelay.TryGetValue(index, out var delay))
->>>>>>> 8f75ccf9
                 delay = _delays[SampleAverageAmount.ThirtyTwo];
             await Task.Delay(delay);
 
@@ -739,11 +703,7 @@
 
             var measurementRange = _defaultMeasurementConfig;
 
-<<<<<<< HEAD
-            if (_configMap.TryGetValue(index, out var configVals))
-=======
             if (_configMap != null && _configMap.TryGetValue(index, out var configVals))
->>>>>>> 8f75ccf9
                 measurementRange = configVals.MeasurementType;
 
             double data = DecodeRegisterValue(val); // Use base function for 15 bit IB IL
@@ -860,11 +820,7 @@
             var measurementRange = _defaultMeasurementConfig;
             var sampleAvg = _defaultSampleAvgConfig;
 
-<<<<<<< HEAD
-            if (_configMap.TryGetValue(i, out var configVals))
-=======
             if (_configMap != null && _configMap.TryGetValue(i, out var configVals))
->>>>>>> 8f75ccf9
             {
                 measurementRange = configVals.MeasurementType;
                 sampleAvg = configVals.SampleAverageAmount;
@@ -911,11 +867,7 @@
 
             var measurementRange = _defaultMeasurementConfig;
 
-<<<<<<< HEAD
-            if (_configMap.TryGetValue(index, out var configVals))
-=======
             if (_configMap != null && _configMap.TryGetValue(index, out var configVals))
->>>>>>> 8f75ccf9
                 measurementRange = configVals.MeasurementType;
 
             double currentData = ConvertAnalogInputDataToValue(data, _analogInputScalingValues[measurementRange]);
@@ -991,11 +943,7 @@
 public class PhoenixAnalogOutputModule_2700775 : IAnalogOutputModule
 {
 
-<<<<<<< HEAD
-    private IReadOnlyDictionary<ushort, AnalogMeasurementRange> _configMap;
-=======
     private IReadOnlyDictionary<ushort, AnalogMeasurementRange>? _configMap;
->>>>>>> 8f75ccf9
     private readonly IModbusMaster _modbusServ;
 
     private readonly AnalogMeasurementRange _defaultMeasurementTypeConfig;
@@ -1164,11 +1112,7 @@
                 x =>
                 {
                     var outputType = _defaultMeasurementTypeConfig;
-<<<<<<< HEAD
-                    if (_configMap.TryGetValue((ushort)(x.address - _dataInStartAddress - 1), out var measurementType))
-=======
                     if (_configMap != null && _configMap.TryGetValue((ushort)(x.address - _dataInStartAddress - 1), out var measurementType))
->>>>>>> 8f75ccf9
                         outputType = measurementType;
 
                     return ConvertRegisterValueToValue(DecodeRegisterBits(x.value), outputType);
@@ -1179,20 +1123,13 @@
 
     public Task WriteAsync(ushort index, double value, CancellationToken ct = default)
     {
-<<<<<<< HEAD
+        if (_configMap == null || !_configMap.ContainsKey(index))
+            throw new Exception($"Config map null or does not contain value for key {index}");
+
         //+2 because first two out words are configuration, + index to set correct output, -1 because 0 indexed
         return _modbusServ.WriteSingleRegisterAsync(0, (ushort)(_dataOutStartAddress + 2 + index - 1), ConvertTargetValueToRegisterVal(value, _configMap[index]));
     }
 
-=======
-        if (_configMap == null || !_configMap.ContainsKey(index))
-            throw new Exception($"Config map null or does not contain value for key {index}");
-
-        //+2 because first two out words are configuration, + index to set correct output, -1 because 0 indexed
-        return _modbusServ.WriteSingleRegisterAsync(0, (ushort)(_dataOutStartAddress + 2 + index - 1), ConvertTargetValueToRegisterVal(value, _configMap[index]));
-    }
-
->>>>>>> 8f75ccf9
     public async Task WriteManyAsync(IReadOnlyDictionary<ushort, double> values, CancellationToken ct = default)
     {
         foreach (var item in values)
@@ -1207,11 +1144,7 @@
         {
             var measurementRange = _defaultMeasurementTypeConfig;
 
-<<<<<<< HEAD
-            if (_configMap.TryGetValue(i, out var measureType))
-=======
             if (_configMap != null && _configMap.TryGetValue(i, out var measureType))
->>>>>>> 8f75ccf9
                 measurementRange = measureType;
 
             var configWord = BuildConfigurationWord(measurementRange);
@@ -1224,7 +1157,6 @@
         _configMap = configMap;
     }
 }
-<<<<<<< HEAD
 
 public class PhoenixAnalogOutputModule_2702497 : IAnalogOutputModule
 {
@@ -1237,20 +1169,6 @@
     private const double _minRegVal = 0;
     private const double _maxRegVal = 16000;
 
-=======
-
-public class PhoenixAnalogOutputModule_2702497 : IAnalogOutputModule
-{
-    private readonly ushort _dataOutStartAddress;
-    private readonly IModbusMaster _modbusServ;
-
-    private const double _minCurrent = 4;
-    private const double _maxCurrent = 20;
-
-    private const double _minRegVal = 0;
-    private const double _maxRegVal = 16000;
-
->>>>>>> 8f75ccf9
 
     public PhoenixAnalogOutputModule_2702497(
         ushort dataOutStartAddress,
@@ -1415,11 +1333,7 @@
 
             bool moduleFound = idGrouping.TryGetValue(moduleId, out var ioIndexes);
 
-<<<<<<< HEAD
-            if (moduleFound)
-=======
             if (moduleFound && ioIndexes != null)
->>>>>>> 8f75ccf9
                 ioIndexes.Add(moduleBasedIOIndex);
             else
                 idGrouping.Add(moduleId, new List<ushort>() { moduleBasedIOIndex });
@@ -1473,17 +1387,10 @@
                 throw new ArgumentOutOfRangeException(
                     $"Failed to get module index from specified IO index: {point.Key}" +
                     $"Outside the range of configured IO points. Configured indexes: {string.Join(",", busBasedIndexToModuleIndexMap.Select(x => x.Key))}");
-<<<<<<< HEAD
 
             bool moduleFound = idGrouping.TryGetValue(modId, out var ioIndexes);
 
-            if (moduleFound)
-=======
-
-            bool moduleFound = idGrouping.TryGetValue(modId, out var ioIndexes);
-
             if (moduleFound && ioIndexes != null)
->>>>>>> 8f75ccf9
                 ioIndexes.Add(moduleIOIndex, point.Value);
             else
                 idGrouping.Add(modId, new Dictionary<ushort, T>() { { moduleIOIndex, point.Value } });
@@ -1508,8 +1415,7 @@
             {
                 //try to get read action
                 bool found = digitalModuleActionsModel.ModuleBasedIndexToReadActionMap.TryGetValue(kvp.Key, out var modAction);
-<<<<<<< HEAD
-                if (!found)
+                if (!found || modAction == null)
                     throw new KeyNotFoundException($"{failPrefix} No module with id: {kvp.Key} found.");
 
                 //transform back to one-based bus index
@@ -1537,36 +1443,6 @@
         return points;
     }
 
-=======
-                if (!found || modAction == null)
-                    throw new KeyNotFoundException($"{failPrefix} No module with id: {kvp.Key} found.");
-
-                //transform back to one-based bus index
-                var output =
-                    (await modAction(kvp.Value, ct))
-                    .ToDictionary(x =>
-                    {
-                        //try to get one-based bus index
-                        bool tempFound = digitalModuleActionsModel.ModuleInfoToBusBasedIndexMap.TryGetValue(new ModuleIdIOIndexPair(kvp.Key, x.Key), out ushort busBasedIndex);
-
-                        if (!tempFound)
-                            throw new KeyNotFoundException($"{failPrefix} No bus index associated with module index: {kvp.Key} and module IO index: {x.Key}.");
-
-                        return busBasedIndex;
-
-                    },
-                    x => x.Value);
-
-                return output;
-            });
-
-        //calls are parallelized to different modules, merge into flat collection
-        var points = (await Task.WhenAll(outputTasks)).SelectMany(p => p).ToDictionary(x => x.Key, x => x.Value);
-
-        return points;
-    }
-
->>>>>>> 8f75ccf9
     #endregion
 
 
@@ -1590,7 +1466,6 @@
     {
         return (await ReadAnalogInputsAsync(Enumerable.Repeat(index, 1), ct)).First().Value;
     }
-<<<<<<< HEAD
 
     public async Task<IReadOnlyDictionary<ushort, double>> ReadAnalogInputsAsync(IEnumerable<ushort> indexes, CancellationToken ct = default)
     {
@@ -1605,28 +1480,9 @@
             {
                 //try to get read action
                 bool found = _analogInputActionsModel.ModuleBasedIndexToReadActionMap.TryGetValue(kvp.Key, out var modAction);
-                if (!found)
-                    throw new KeyNotFoundException($"{failPrefix} No module with id: {kvp.Key} found.");
-
-=======
-
-    public async Task<IReadOnlyDictionary<ushort, double>> ReadAnalogInputsAsync(IEnumerable<ushort> indexes, CancellationToken ct = default)
-    {
-        string failPrefix = "Failed to read many analog IO points. ";
-
-        var idGrouping = BuildAnalogModuleBasedIOIndexToBusBasedIOIndexMap(indexes, _analogInputActionsModel);
-
-        //iterate over module groups and read
-        var outputTasks =
-            idGrouping
-            .Select(async kvp =>
-            {
-                //try to get read action
-                bool found = _analogInputActionsModel.ModuleBasedIndexToReadActionMap.TryGetValue(kvp.Key, out var modAction);
                 if (!found || modAction == null)
                     throw new KeyNotFoundException($"{failPrefix} No module with id: {kvp.Key} found.");
 
->>>>>>> 8f75ccf9
                 //transform back to one-based bus index
                 var output =
                     (await modAction(kvp.Value, ct))
@@ -1669,11 +1525,7 @@
             {
                 //try to get write action
                 bool found = _analogOutputActionsModel.ModuleBasedIndexToWriteActionMap.TryGetValue(kvp.Key, out var modAction);
-<<<<<<< HEAD
-                if (!found)
-=======
                 if (!found || modAction == null)
->>>>>>> 8f75ccf9
                     throw new KeyNotFoundException($"{failPrefix} No module with id: {kvp.Key} found.");
 
                 var output = modAction(kvp.Value, ct);
@@ -1701,11 +1553,7 @@
             {
                 //try to get read action
                 bool found = _analogOutputActionsModel.ModuleBasedIndexToReadActionMap.TryGetValue(kvp.Key, out var modAction);
-<<<<<<< HEAD
-                if (!found)
-=======
                 if (!found || modAction == null)
->>>>>>> 8f75ccf9
                     throw new KeyNotFoundException($"{failPrefix} No module with id: {kvp.Key} found.");
 
                 var output = modAction(kvp.Value, ct);
@@ -1727,11 +1575,7 @@
 
         found = _digitalInputActionsModel.ModuleBasedIndexToReadActionMap.TryGetValue(moduleIndex, out var action);
 
-<<<<<<< HEAD
-        if (!found)
-=======
         if (!found || action == null)
->>>>>>> 8f75ccf9
             throw new KeyNotFoundException($"{failPrefix} No digital input found with index: {index}");
 
         found = _digitalInputActionsModel.BusBasedIndexToModuleIndexMap.TryGetValue(index, out ushort modulePointIndex);
@@ -1757,11 +1601,7 @@
 
         found = _digitalOutputActionsModel.ModuleWriteActionMap.TryGetValue(moduleIndex, out var outputAction);
 
-<<<<<<< HEAD
-        if (!found)
-=======
         if (!found || outputAction == null)
->>>>>>> 8f75ccf9
             throw new KeyNotFoundException($"{failPrefix} No output actions found for module with index: {index}");
 
         found = _digitalOutputActionsModel.BusBasedIndexToModuleIndexMap.TryGetValue(index, out ushort modulePointIndex);
@@ -1813,11 +1653,7 @@
 
         found = _digitalOutputActionsModel.ModuleBasedIndexToReadActionMap.TryGetValue(moduleId, out var moduleAction);
 
-<<<<<<< HEAD
-        if (!found)
-=======
         if (!found || moduleAction == null)
->>>>>>> 8f75ccf9
             throw new KeyNotFoundException($"{failPrefix} No module read actions associated with specified module id: {moduleId}");
 
         found = _digitalOutputActionsModel.BusBasedIndexToModuleIndexMap.TryGetValue(index, out ushort moduleIndex);
@@ -1825,11 +1661,7 @@
         if (!found)
             throw new KeyNotFoundException($"{failPrefix} No module based index found for bus index: {index}");
 
-<<<<<<< HEAD
-        var state = (await moduleAction(new List<ushort>() { moduleIndex }, ct));
-=======
         var state = await moduleAction(new List<ushort>() { moduleIndex }, ct);
->>>>>>> 8f75ccf9
         if (state == null || state.Count == 0)
             throw new NullReferenceException($"{failPrefix} Failed to get state of digital output: {index}");
 
@@ -2112,11 +1944,7 @@
         {
             bool found = _digitalOutputModuleBuilder.TryGetValue(modInfo.IdCode, out var digOutModuleBuild);
             //TODO: throw
-<<<<<<< HEAD
-            if (found)
-=======
             if (found && digOutModuleBuild != null)
->>>>>>> 8f75ccf9
             {
                 //throw new NullReferenceException($"{failPrefix} No module plugin available for module with id code: {modInfo.IdCode}");
                 var mod = digOutModuleBuild(modbusServ, modInfo);
@@ -2141,7 +1969,6 @@
 
         return new DigitalOutputModulesActionsModel(indexToModuleIdMap, busIndexToModuleIndexMap, digitalOutputWriteActions, digitalOutputReadActions, moduleInfoBusIndexMap);
     }
-<<<<<<< HEAD
 
     protected DigitalInputModulesActionsModel BuildDigitalInputActionsModel(
         IModbusMaster modbusServ,
@@ -2153,28 +1980,11 @@
         var moduleInfoBusIndexMap = new Dictionary<ModuleIdIOIndexPair, ushort>();
         ushort busDigitalInputIndex = 1;
 
-=======
-
-    protected DigitalInputModulesActionsModel BuildDigitalInputActionsModel(
-        IModbusMaster modbusServ,
-        IEnumerable<IoModuleInfo> modules)
-    {
-        var indexToModuleIdMap = new Dictionary<ushort, ushort>();
-        var busIndexToModuleIndexMap = new Dictionary<ushort, ushort>();
-        var digitalInputWriteActions = new Dictionary<ushort, Func<IEnumerable<ushort>, CancellationToken, Task<IReadOnlyDictionary<ushort, bool>>>>();
-        var moduleInfoBusIndexMap = new Dictionary<ModuleIdIOIndexPair, ushort>();
-        ushort busDigitalInputIndex = 1;
-
->>>>>>> 8f75ccf9
         foreach (var modInfo in modules)
         {
             bool found = _digitalInputModuleBuilder.TryGetValue(modInfo.IdCode, out var digInputModuleBuild);
             //TODO: throw
-<<<<<<< HEAD
-            if (found)
-=======
             if (found && digInputModuleBuild != null)
->>>>>>> 8f75ccf9
             {
                 //    throw new NullReferenceException($"{failPrefix} No module plugin available for module with id code: {modInfo.IdCode}");
                 var mod = digInputModuleBuild(modbusServ, modInfo);
@@ -2212,11 +2022,7 @@
         {
             bool found = _analogInputModuleBuilder.TryGetValue(modInfo.IdCode, out var analogInputModuleBuild);
 
-<<<<<<< HEAD
-            if (!found)
-=======
             if (!found || analogInputModuleBuild == null)
->>>>>>> 8f75ccf9
                 throw new Exception($"Failed to bind module with id code: {modInfo.IdCode} to appropriate module driver. Please ensure module is supported");
 
             var mod = analogInputModuleBuild(modbusServ, modInfo);
@@ -2264,11 +2070,7 @@
         {
             bool found = _analogOutputModuleBuilder.TryGetValue(modInfo.IdCode, out var analogOutputModuleBuild);
 
-<<<<<<< HEAD
-            if (!found)
-=======
             if (!found || analogOutputModuleBuild == null)
->>>>>>> 8f75ccf9
                 throw new Exception($"Failed to bind module with id code: {modInfo.IdCode} to appropriate module driver. Please ensure module is supported");
 
             var mod = analogOutputModuleBuild(modbusServ, modInfo);
@@ -2282,17 +2084,10 @@
             {
                 //local copy for closure
                 ushort localIndex = i;
-<<<<<<< HEAD
 
                 if (analogConfig.TryGetValue(busAnalogInputIndex, out var config))
                     analogOutputConfigMap.Add(localIndex, config);
 
-=======
-
-                if (analogConfig.TryGetValue(busAnalogInputIndex, out var config))
-                    analogOutputConfigMap.Add(localIndex, config);
-
->>>>>>> 8f75ccf9
                 moduleInfoBusIndexMap.Add(new ModuleIdIOIndexPair(modInfo.ModuleIndex, i), busAnalogInputIndex);
                 indexToModuleIdMap.Add(busAnalogInputIndex, modInfo.ModuleIndex);
                 busIndexToModuleIndexMap.Add(busAnalogInputIndex, localIndex);
@@ -2360,7 +2155,6 @@
                 inAddr = 0;
             if (!outProcDataAddressMap.TryGetValue(mod.ModuleIndex, out ushort outAddr))
                 outAddr = 0;
-<<<<<<< HEAD
 
             var ioModInfo =
                 new IoModuleInfo(
@@ -2373,20 +2167,6 @@
                     mod.ModuleProcessDataType,
                     mod.IoType);
 
-=======
-
-            var ioModInfo =
-                new IoModuleInfo(
-                    databitCount: mod.DataBitCount,
-                    dataOutStartAddress: outAddr,
-                    dataInStartAddress: inAddr,
-                    dataWordCount: mod.WordCount,
-                    idCode: mod.IdCode,
-                    mod.ModuleIndex,
-                    mod.ModuleProcessDataType,
-                    mod.IoType);
-
->>>>>>> 8f75ccf9
             output.Add(ioModInfo);
         }
 
@@ -2543,7 +2323,6 @@
     public ushort ModuleIOIndex { get; }
 
 }
-<<<<<<< HEAD
 
 public class DigitalOutputModulesActionsModel : IDigitalModulesActionsModel
 {
@@ -2574,41 +2353,19 @@
         IReadOnlyDictionary<ushort, ushort> ioIndexToModuleIdMap,
         IReadOnlyDictionary<ushort, ushort> busIndexToModuleIndexMap,
         IReadOnlyDictionary<ushort, Func<IEnumerable<ushort>, CancellationToken, Task<IReadOnlyDictionary<ushort, bool>>>> moduleActionMap,
-=======
-
-public class DigitalOutputModulesActionsModel : IDigitalModulesActionsModel
-{
-    public DigitalOutputModulesActionsModel(
-        IReadOnlyDictionary<ushort, ushort> ioIndexToModuleIdMap,
-        IReadOnlyDictionary<ushort, ushort> busIndexToModuleIndexMap,
-        IReadOnlyDictionary<ushort, Func<IReadOnlyDictionary<ushort, bool>, CancellationToken, Task>> moduleWriteActionMap,
-        IReadOnlyDictionary<ushort, Func<IEnumerable<ushort>, CancellationToken, Task<IReadOnlyDictionary<ushort, bool>>>> moduleReadActionMap,
->>>>>>> 8f75ccf9
         IReadOnlyDictionary<ModuleIdIOIndexPair, ushort> moduleInfoBusIndexMap)
     {
         BusBasedIndexToModuleIndexMap = busIndexToModuleIndexMap;
         BusBasedIndexToModuleIdMap = ioIndexToModuleIdMap;
-<<<<<<< HEAD
         ModuleBasedIndexToReadActionMap = moduleActionMap;
         ModuleInfoToBusBasedIndexMap = moduleInfoBusIndexMap;
     }
     public IReadOnlyDictionary<ushort, ushort> BusBasedIndexToModuleIndexMap { get; }
     public IReadOnlyDictionary<ushort, ushort> BusBasedIndexToModuleIdMap { get; }
-=======
-        ModuleWriteActionMap = moduleWriteActionMap;
-        ModuleBasedIndexToReadActionMap = moduleReadActionMap;
-        ModuleInfoToBusBasedIndexMap = moduleInfoBusIndexMap;
-    }
-
-    public IReadOnlyDictionary<ushort, ushort> BusBasedIndexToModuleIndexMap { get; }
-    public IReadOnlyDictionary<ushort, ushort> BusBasedIndexToModuleIdMap { get; }
-    public IReadOnlyDictionary<ushort, Func<IReadOnlyDictionary<ushort, bool>, CancellationToken, Task>> ModuleWriteActionMap { get; }
->>>>>>> 8f75ccf9
     public IReadOnlyDictionary<ushort, Func<IEnumerable<ushort>, CancellationToken, Task<IReadOnlyDictionary<ushort, bool>>>> ModuleBasedIndexToReadActionMap { get; }
     public IReadOnlyDictionary<ModuleIdIOIndexPair, ushort> ModuleInfoToBusBasedIndexMap { get; }
 }
 
-<<<<<<< HEAD
 public class AnalogInputModulesActionsModel : IAnalogModulesActionsModel
 {
     public AnalogInputModulesActionsModel(
@@ -2626,63 +2383,6 @@
     public IReadOnlyDictionary<ushort, ushort> BusBasedIndexToModuleIndexMap { get; }
     public IReadOnlyDictionary<ushort, ushort> BusBasedIndexToModuleIdMap { get; }
     public IReadOnlyDictionary<ModuleIdIOIndexPair, ushort> ModuleInfoToBusBasedIndexMap { get; }
-    public IReadOnlyDictionary<ushort, Func<IEnumerable<ushort>, CancellationToken, Task<IReadOnlyDictionary<ushort, double>>>> ModuleBasedIndexToReadActionMap { get; }
-}
-
-public class AnalogOutputModulesActionsModel : IAnalogModulesActionsModel
-{
-    public AnalogOutputModulesActionsModel(
-        IReadOnlyDictionary<ushort, ushort> busBasedIndexToModuleIndexMap,
-        IReadOnlyDictionary<ushort, ushort> busBasedIndexToModuleIdMap,
-        IReadOnlyDictionary<ushort, Func<IReadOnlyDictionary<ushort, double>, CancellationToken, Task>> moduleBasedIndexToWriteActionMap,
-=======
-public class DigitalInputModulesActionsModel : IDigitalModulesActionsModel
-{
-    public DigitalInputModulesActionsModel(
-        IReadOnlyDictionary<ushort, ushort> ioIndexToModuleIdMap,
-        IReadOnlyDictionary<ushort, ushort> busIndexToModuleIndexMap,
-        IReadOnlyDictionary<ushort, Func<IEnumerable<ushort>, CancellationToken, Task<IReadOnlyDictionary<ushort, bool>>>> moduleActionMap,
-        IReadOnlyDictionary<ModuleIdIOIndexPair, ushort> moduleInfoBusIndexMap)
-    {
-        BusBasedIndexToModuleIndexMap = busIndexToModuleIndexMap;
-        BusBasedIndexToModuleIdMap = ioIndexToModuleIdMap;
-        ModuleBasedIndexToReadActionMap = moduleActionMap;
-        ModuleInfoToBusBasedIndexMap = moduleInfoBusIndexMap;
-    }
-    public IReadOnlyDictionary<ushort, ushort> BusBasedIndexToModuleIndexMap { get; }
-    public IReadOnlyDictionary<ushort, ushort> BusBasedIndexToModuleIdMap { get; }
-    public IReadOnlyDictionary<ushort, Func<IEnumerable<ushort>, CancellationToken, Task<IReadOnlyDictionary<ushort, bool>>>> ModuleBasedIndexToReadActionMap { get; }
-    public IReadOnlyDictionary<ModuleIdIOIndexPair, ushort> ModuleInfoToBusBasedIndexMap { get; }
-}
-
-public class AnalogInputModulesActionsModel : IAnalogModulesActionsModel
-{
-    public AnalogInputModulesActionsModel(
-        IReadOnlyDictionary<ushort, ushort> busBasedIndexToModuleIndexMap,
-        IReadOnlyDictionary<ushort, ushort> busBasedIndexToModuleIdMap,
->>>>>>> 8f75ccf9
-        IReadOnlyDictionary<ushort, Func<IEnumerable<ushort>, CancellationToken, Task<IReadOnlyDictionary<ushort, double>>>> moduleBasedIndexToReadActionMap,
-        IReadOnlyDictionary<ModuleIdIOIndexPair, ushort> moduleInfoToBusBasedIndexMap)
-    {
-        BusBasedIndexToModuleIndexMap = busBasedIndexToModuleIndexMap;
-        BusBasedIndexToModuleIdMap = busBasedIndexToModuleIdMap;
-        ModuleInfoToBusBasedIndexMap = moduleInfoToBusBasedIndexMap;
-<<<<<<< HEAD
-        ModuleBasedIndexToWriteActionMap = moduleBasedIndexToWriteActionMap;
-=======
->>>>>>> 8f75ccf9
-        ModuleBasedIndexToReadActionMap = moduleBasedIndexToReadActionMap;
-    }
-
-    public IReadOnlyDictionary<ushort, ushort> BusBasedIndexToModuleIndexMap { get; }
-    public IReadOnlyDictionary<ushort, ushort> BusBasedIndexToModuleIdMap { get; }
-    public IReadOnlyDictionary<ModuleIdIOIndexPair, ushort> ModuleInfoToBusBasedIndexMap { get; }
-<<<<<<< HEAD
-    public IReadOnlyDictionary<ushort, Func<IReadOnlyDictionary<ushort, double>, CancellationToken, Task>> ModuleBasedIndexToWriteActionMap { get; }
-    public IReadOnlyDictionary<ushort, Func<IEnumerable<ushort>, CancellationToken, Task<IReadOnlyDictionary<ushort, double>>>> ModuleBasedIndexToReadActionMap { get; }
-}
-
-=======
     public IReadOnlyDictionary<ushort, Func<IEnumerable<ushort>, CancellationToken, Task<IReadOnlyDictionary<ushort, double>>>> ModuleBasedIndexToReadActionMap { get; }
 }
 
@@ -2707,5 +2407,4 @@
     public IReadOnlyDictionary<ModuleIdIOIndexPair, ushort> ModuleInfoToBusBasedIndexMap { get; }
     public IReadOnlyDictionary<ushort, Func<IReadOnlyDictionary<ushort, double>, CancellationToken, Task>> ModuleBasedIndexToWriteActionMap { get; }
     public IReadOnlyDictionary<ushort, Func<IEnumerable<ushort>, CancellationToken, Task<IReadOnlyDictionary<ushort, double>>>> ModuleBasedIndexToReadActionMap { get; }
-}
->>>>>>> 8f75ccf9
+}